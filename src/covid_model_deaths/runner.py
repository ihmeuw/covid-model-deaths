--- conflicted
+++ resolved
@@ -456,6 +456,7 @@
     root = Path(output_root)
 
     draw_cols = [f'draw_{d}' for d in range(1000)]
+
     model_data = pd.read_csv(root / file_name)
     model_data['date'] = pd.to_datetime(model_data['date'])
     model_data = model_data.sort_values(['location_id', 'date']).reset_index(drop=True)
@@ -466,7 +467,6 @@
     last_observed = model_data[model_data.observed].groupby('location_id').date.max()
     predicted = model_data[~model_data.observed]
     predicted = predicted.set_index(['location_id', 'location', 'date', 'observed'])
-<<<<<<< HEAD
     new_past_df = (new_past_df[['location_id', 'Location', 'Date', 'Deaths', 'population']]
                      .rename(columns={'Location': 'location', 'Date': 'date', 'Deaths': 'deaths'}))
     #new_past_df['deaths'] = np.exp(new_past_df['ln(age-standardized death rate)']) * new_past_df['population']
@@ -483,31 +483,6 @@
     new_past_df['observed'] = True
     new_past_df = (new_past_df[['location_id', 'location', 'date', 'observed', 'deaths']]
                    .set_index(['location_id', 'location', 'date', 'observed']))
-=======
-    dfs = []
-    for p in data_dir.iterdir():
-        if p.suffix == '.csv' and 'covariate' not in p.name:
-            df = pd.read_csv(p)
-            df = df[df.location_id == int(p.stem)]
-            dfs.append(df)
-    smoothed_data = pd.concat(dfs)
-    smoothed_data = (smoothed_data[['location_id', 'Location', 'Date', 'ln(age-standardized death rate)', 'population']]
-                     .rename(columns={'Location': 'location', 'Date': 'date'}))
-    smoothed_data['deaths'] = np.exp(smoothed_data['ln(age-standardized death rate)']) * smoothed_data['population']
-    smoothed_data['date'] = pd.to_datetime(smoothed_data['date'])
-    smoothed_data = smoothed_data.sort_values(['location_id', 'date']).reset_index(drop=True)
-    first_day_smoothed = smoothed_data['date'] == smoothed_data.groupby('location_id').date.transform(min)
-    delta_smoothed = smoothed_data['deaths'].values[1:] - smoothed_data['deaths'].values[:-1]
-    delta_smoothed = delta_smoothed[~first_day_smoothed.values[1:]]
-    smoothed_data.loc[~first_day_smoothed, 'deaths'] = delta_smoothed
-    smoothed_data = smoothed_data.loc[smoothed_data.location_id.isin(last_observed.index)]
-    smoothed_data = smoothed_data.set_index('location_id').sort_index()
-    last_observed = last_observed.loc[smoothed_data.index].sort_index()
-    smoothed_observed = smoothed_data[smoothed_data['date'] <= last_observed].reset_index()
-    smoothed_observed['observed'] = False
-    smoothed_observed = (smoothed_observed[['location_id', 'location', 'date', 'observed', 'deaths']]
-                         .set_index(['location_id', 'location', 'date', 'observed']))
->>>>>>> fac7c184
 
     for i in range(1000):
         new_past_df[f'draw_{i}'] = new_past_df['deaths']
