import os
from typing import List, Optional, Tuple

import matplotlib.pyplot as plt
from matplotlib.backends.backend_pdf import PdfPages
import numpy as np
import pandas as pd
import time



# TODO: Document better.  These are about the mix of social distancing
#  covariates.
MOBILITY_SOURCES = ['google', 'descartes', 'safegraph']
# COV_SETTINGS = [('equal', [1, 1, 1]),
#                 ('ascmid', [0.5, 1, 2]),
#                 ('ascmax', [0, 0, 1])]  # ('descmid', [2, 1, 0.5]), ('descmax', [1, 0, 0]),
# TODO: Don't know what this is at all.
KS = [21]  # 14,
# TODO: use drmaa and a job template.
<<<<<<< HEAD
QSUB_STR = 'qsub -N {job_name} -P proj_covid -q all.q -l m_mem_free=6G -l fthread=3 -o omp_num_threads=3 '\
    '-e /share/temp/sgeoutput/covid_deaths '\
    '{code_dir}/tools/{env}_env.sh {code_dir}/src/covid_model_deaths/model.py '\
    '--model_location {model_location} --model_location_id {model_location_id} --data_file {data_file} '\
    '--cov_file {cov_file} --peaked_file {peaked_file} --output_dir {output_dir} --last_day_file {last_day_file} '\
    ' --covariate_effect {covariate_effect} --n_draws {n_draws}'
=======
QSUB_STR = 'qsub -N {job_name} -P proj_covid -q d.q -b y -l m_mem_free=6G -l fthread=3 '\
           '-o /share/temp/sgeoutput/collijk/output/ '\
           '-e /share/temp/sgeoutput/collijk/errors/ '\
           '{python} {code_dir}/model.py '\
           '--model_location {model_location} --model_location_id {model_location_id} --data_file {data_file} '\
           '--cov_file {cov_file} --peaked_file {peaked_file} --output_dir {output_dir} --n_draws={n_draws}'
>>>>>>> c2238555
# FIXME: Defined in multiple places.
RATE_THRESHOLD = -15


def submit_curvefit(job_name: str, location_id: int, code_dir: str, env: str, model_location: str,
<<<<<<< HEAD
                    model_location_id: int, data_file: str, cov_file: str, last_day_file: str,
                    peaked_file: str, output_dir: str, covariate_effect: str, n_draws: int):
=======
                    model_location_id: int, data_file: str, cov_file: str, peaked_file: str, output_dir: str,
                    n_draws: int, python: str, verbose: bool = False):
>>>>>>> c2238555
    qsub_str = QSUB_STR.format(
        job_name=job_name,
        location_id=location_id,
        code_dir=code_dir,
        env=env,
        python=python,
        # FIXME: Abstract string formatting somewhere else.
        model_location=sanitize(model_location),
        model_location_id=model_location_id,
<<<<<<< HEAD
        data_file=data_file.replace(' ', '\ ').replace('(', '\(').replace(')', '\)'),
        cov_file=cov_file.replace(' ', '\ ').replace('(', '\(').replace(')', '\)'),
        last_day_file=last_day_file.replace(' ', '\ ').replace('(', '\(').replace(')', '\)'),
        peaked_file=peaked_file.replace(' ', '\ ').replace('(', '\(').replace(')', '\)'),
        output_dir=output_dir.replace(' ', '\ ').replace('(', '\(').replace(')', '\)'),
        covariate_effect=covariate_effect,
=======
        data_file=sanitize(data_file),
        cov_file=sanitize(cov_file),
        peaked_file=sanitize(peaked_file),
        output_dir=sanitize(output_dir),
>>>>>>> c2238555
        n_draws=n_draws
    )
    if verbose:
        print(qsub_str)
    job_str = ''
    while not job_str:
        job_str = os.popen(qsub_str).read()
        if not job_str:
            print("Job submission failed. Retrying in 30 seconds...")
            print("Please try running qstat.")
            time.sleep(30)
    print(job_str)


def sanitize(shell_string):
    shell_string = shell_string.replace(' ', '\ ').replace('(', '\(').replace(')', '\)')
    return f'"{shell_string}"'


def get_peak_date(past_draw_df, avg_df):
    draw_cols = [f'draw_{i}' for i in range(1000)]
    df_len = len(avg_df)

    # combine past and future model data
    future_draw_df = avg_df.loc[avg_df['observed'] == False].copy()
    future_draw_df['date'] = pd.to_datetime(future_draw_df['date'])
    if 'draw_999' not in past_draw_df.columns:
        past_draw_df['draw_999'] = past_draw_df['draw_998']
    if 'draw_999' not in future_draw_df.columns:
        future_draw_df['draw_999'] = future_draw_df['draw_998']
    peak_df = past_draw_df.append(future_draw_df[past_draw_df.columns])
    peak_df = peak_df.sort_values(['location_id', 'date']).reset_index(drop=True)
    n_locs = peak_df['location_id'].unique().size

    # get daily deaths
    daily = peak_df[draw_cols].values[1:] - peak_df[draw_cols].values[:-1]
    peak_df['start_date'] = peak_df.groupby('location_id', as_index=False)['date'].transform(min)
    peak_df = peak_df[1:]
    peak_df[draw_cols] = daily
    peak_df = peak_df.loc[peak_df['date'] != peak_df['start_date']]

    # take mean and find peak (taking first day at peak if multiplt)
    peak_df['mean_daily'] = peak_df[draw_cols].mean(axis=1)
    peak_df['peak'] = peak_df.groupby('location_id', as_index=False)['mean_daily'].transform(max)
    peak_df = peak_df.loc[peak_df['mean_daily'] == peak_df['peak']]
    if len(peak_df) < n_locs:
        raise ValueError('Not all locations in peak data')
    peak_df = peak_df.groupby('location_id', as_index=False)['date'].min()

    # attach data
    peak_df['peak_date'] = True
    df = avg_df.copy()
    df = peak_df[['location_id', 'date', 'peak_date']].merge(df, how='right')
    df['peak_date'] = df['peak_date'].fillna(False)
    if len(df) != df_len:
        raise ValueError('Have changed data dimensions somehow.')
    df = df.sort_values(['location_id', 'date']).reset_index(drop=True)

    return df[['location_id', 'location', 'date', 'peak_date', 'observed'] + draw_cols]


# FIXME: I think a lot of this is shared with stuff in compare_moving_average.py.
class CompareModelDeaths:
    # FIXME: mutable default arg.
    def __init__(self, old_draw_path: str, new_draw_path: str, draws: List[str] = [f'draw_{i}' for i in range(1000)]):
        self.old_df = pd.read_csv(old_draw_path)
        self.new_df = pd.read_csv(new_draw_path)
        self.draws = draws

    @staticmethod
    def _get_deaths_per_day(draw_df: pd.DataFrame, draws: List[str]) -> pd.DataFrame:
        draw_df = draw_df.sort_values(['location', 'date']).reset_index(drop=True).copy()
        delta = draw_df[draws].values[1:, :] - draw_df[draws].values[:-1, :]
        draw_df.iloc[1:][draws] = delta
        draw_df['day0'] = draw_df.groupby('location', as_index=False)['date'].transform('min')
        draw_df = draw_df.loc[draw_df['date'] != draw_df['day0']]
        draw_df['val_mean'] = draw_df[draws].mean(axis=1)
        draw_df['val_lower'] = np.percentile(draw_df[draws], 2.5, axis=1)
        draw_df['val_upper'] = np.percentile(draw_df[draws], 97.5, axis=1)

        return draw_df[['location', 'date', 'val_mean', 'val_lower', 'val_upper']]

    def _summarize_draws(self, agg_location: Optional[str]) -> Tuple[pd.DataFrame, pd.DataFrame,
                                                                     pd.DataFrame, pd.DataFrame]:
        # old data
        old_df = self.old_df.copy()
        old_df['date'] = pd.to_datetime(old_df['date'])
        if agg_location is not None:
            agg_old_df = old_df.groupby('date', as_index=False)[self.draws].sum()
            agg_old_df['location'] = agg_location
            agg_old_df['location_id'] = -1
            agg_old_df['observed'] = False
            agg_old_df['peak_date'] = False
            old_df = agg_old_df[old_df.columns].append(old_df).reset_index(drop=True)
        old_df['val_mean'] = old_df[self.draws].mean(axis=1)
        old_df['val_lower'] = np.percentile(old_df[self.draws], 2.5, axis=1)
        old_df['val_upper'] = np.percentile(old_df[self.draws], 97.5, axis=1)
        old_daily_df = self._get_deaths_per_day(old_df, self.draws)
        old_df = old_df[['location', 'date', 'val_mean', 'val_lower', 'val_upper']]

        # new data
        new_df = self.new_df.copy()
        new_df['date'] = pd.to_datetime(new_df['date'])
        if agg_location is not None:
            agg_new_df = new_df.groupby('date', as_index=False)[self.draws].sum()
            agg_new_df['location'] = agg_location
            agg_new_df['location_id'] = -1
            agg_new_df['observed'] = False
            agg_new_df['peak_date'] = False
            new_df = agg_new_df[new_df.columns].append(new_df).reset_index(drop=True)
        new_df['val_mean'] = new_df[self.draws].mean(axis=1)
        new_df['val_lower'] = np.percentile(new_df[self.draws], 2.5, axis=1)
        new_df['val_upper'] = np.percentile(new_df[self.draws], 97.5, axis=1)
        new_daily_df = self._get_deaths_per_day(new_df, self.draws)
        new_df = new_df[['location', 'date', 'val_mean', 'val_lower', 'val_upper']]

        return old_df, old_daily_df, new_df, new_daily_df

    def make_some_pictures(self, pdf_out_path: str, agg_location: str = None) -> None:
        old_df, old_daily_df, new_df, new_daily_df = self._summarize_draws(agg_location)
        with PdfPages(pdf_out_path) as pdf:
            for location in new_df['location'].unique():
                fig, ax = plt.subplots(1, 2, figsize=(16.5, 8.5))
                # cumulative
                ax[0].fill_between(
                    old_df.loc[old_df['location'] == location, 'date'],
                    old_df.loc[old_df['location'] == location, 'val_lower'],
                    old_df.loc[old_df['location'] == location, 'val_upper'],
                    alpha=0.25, color='dodgerblue'
                )
                ax[0].plot(
                    old_df.loc[old_df['location'] == location, 'date'],
                    old_df.loc[old_df['location'] == location, 'val_mean'],
                    color='dodgerblue', label='old'
                )
                ax[0].fill_between(
                    new_df.loc[new_df['location'] == location, 'date'],
                    new_df.loc[new_df['location'] == location, 'val_lower'],
                    new_df.loc[new_df['location'] == location, 'val_upper'],
                    alpha=0.25, color='firebrick'
                )
                ax[0].plot(
                    new_df.loc[new_df['location'] == location, 'date'],
                    new_df.loc[new_df['location'] == location, 'val_mean'],
                    color='firebrick', label='new'
                )
                ax[0].set_xlabel('Date')
                ax[0].set_ylabel('Cumulative deaths')
                # plt.fill_between(
                #     alt_df.loc[alt_df['location'] == location, 'date'],
                #     alt_df.loc[alt_df['location'] == location, 'val_lower'],
                #     alt_df.loc[alt_df['location'] == location, 'val_upper'],
                #     alpha=0.25, color='forestgreen'
                # )
                # plt.plot(
                #     alt_df.loc[alt_df['location'] == location, 'date'],
                #     alt_df.loc[alt_df['location'] == location, 'val_mean'],
                #     color='forestgreen', label='new model/old data'
                # )

                # daily
                ax[1].fill_between(
                    old_daily_df.loc[old_daily_df['location'] == location, 'date'],
                    old_daily_df.loc[old_daily_df['location'] == location, 'val_lower'],
                    old_daily_df.loc[old_daily_df['location'] == location, 'val_upper'],
                    alpha=0.25, color='dodgerblue'
                )
                ax[1].plot(
                    old_daily_df.loc[old_daily_df['location'] == location, 'date'],
                    old_daily_df.loc[old_daily_df['location'] == location, 'val_mean'],
                    color='dodgerblue', label='old'
                )

                ax[1].fill_between(
                    new_daily_df.loc[new_daily_df['location'] == location, 'date'],
                    new_daily_df.loc[new_daily_df['location'] == location, 'val_lower'],
                    new_daily_df.loc[new_daily_df['location'] == location, 'val_upper'],
                    alpha=0.25, color='firebrick'
                )
                ax[1].plot(
                    new_daily_df.loc[new_daily_df['location'] == location, 'date'],
                    new_daily_df.loc[new_daily_df['location'] == location, 'val_mean'],
                    color='firebrick', label='new'
                )
                ax[1].set_xlabel('Date')
                ax[1].set_ylabel('Daily deaths')

                plt.xticks(rotation=60)
                plt.suptitle(location)
                plt.legend()
                plt.tight_layout()
                pdf.savefig()<|MERGE_RESOLUTION|>--- conflicted
+++ resolved
@@ -18,33 +18,27 @@
 # TODO: Don't know what this is at all.
 KS = [21]  # 14,
 # TODO: use drmaa and a job template.
-<<<<<<< HEAD
 QSUB_STR = 'qsub -N {job_name} -P proj_covid -q all.q -l m_mem_free=6G -l fthread=3 -o omp_num_threads=3 '\
     '-e /share/temp/sgeoutput/covid_deaths '\
     '{code_dir}/tools/{env}_env.sh {code_dir}/src/covid_model_deaths/model.py '\
     '--model_location {model_location} --model_location_id {model_location_id} --data_file {data_file} '\
     '--cov_file {cov_file} --peaked_file {peaked_file} --output_dir {output_dir} --last_day_file {last_day_file} '\
     ' --covariate_effect {covariate_effect} --n_draws {n_draws}'
-=======
-QSUB_STR = 'qsub -N {job_name} -P proj_covid -q d.q -b y -l m_mem_free=6G -l fthread=3 '\
-           '-o /share/temp/sgeoutput/collijk/output/ '\
-           '-e /share/temp/sgeoutput/collijk/errors/ '\
-           '{python} {code_dir}/model.py '\
-           '--model_location {model_location} --model_location_id {model_location_id} --data_file {data_file} '\
-           '--cov_file {cov_file} --peaked_file {peaked_file} --output_dir {output_dir} --n_draws={n_draws}'
->>>>>>> c2238555
+# QSUB_STR = 'qsub -N {job_name} -P proj_covid -q d.q -b y -l m_mem_free=6G -l fthread=3 '\
+#            '-o /share/temp/sgeoutput/collijk/output/ '\
+#            '-e /share/temp/sgeoutput/collijk/errors/ '\
+#            '{python} {code_dir}/model.py '\
+#            '--model_location {model_location} --model_location_id {model_location_id} --data_file {data_file} '\
+#            '--cov_file {cov_file} --peaked_file {peaked_file} --output_dir {output_dir} --n_draws={n_draws}'
 # FIXME: Defined in multiple places.
 RATE_THRESHOLD = -15
 
 
 def submit_curvefit(job_name: str, location_id: int, code_dir: str, env: str, model_location: str,
-<<<<<<< HEAD
                     model_location_id: int, data_file: str, cov_file: str, last_day_file: str,
                     peaked_file: str, output_dir: str, covariate_effect: str, n_draws: int):
-=======
-                    model_location_id: int, data_file: str, cov_file: str, peaked_file: str, output_dir: str,
-                    n_draws: int, python: str, verbose: bool = False):
->>>>>>> c2238555
+                    # model_location_id: int, data_file: str, cov_file: str, peaked_file: str, output_dir: str,
+                    # n_draws: int, python: str, verbose: bool = False):
     qsub_str = QSUB_STR.format(
         job_name=job_name,
         location_id=location_id,
@@ -54,30 +48,28 @@
         # FIXME: Abstract string formatting somewhere else.
         model_location=sanitize(model_location),
         model_location_id=model_location_id,
-<<<<<<< HEAD
         data_file=data_file.replace(' ', '\ ').replace('(', '\(').replace(')', '\)'),
         cov_file=cov_file.replace(' ', '\ ').replace('(', '\(').replace(')', '\)'),
         last_day_file=last_day_file.replace(' ', '\ ').replace('(', '\(').replace(')', '\)'),
         peaked_file=peaked_file.replace(' ', '\ ').replace('(', '\(').replace(')', '\)'),
         output_dir=output_dir.replace(' ', '\ ').replace('(', '\(').replace(')', '\)'),
         covariate_effect=covariate_effect,
-=======
-        data_file=sanitize(data_file),
-        cov_file=sanitize(cov_file),
-        peaked_file=sanitize(peaked_file),
-        output_dir=sanitize(output_dir),
->>>>>>> c2238555
+        # data_file=sanitize(data_file),
+        # cov_file=sanitize(cov_file),
+        # peaked_file=sanitize(peaked_file),
+        # output_dir=sanitize(output_dir),
         n_draws=n_draws
     )
-    if verbose:
-        print(qsub_str)
-    job_str = ''
-    while not job_str:
-        job_str = os.popen(qsub_str).read()
-        if not job_str:
-            print("Job submission failed. Retrying in 30 seconds...")
-            print("Please try running qstat.")
-            time.sleep(30)
+    # if verbose:
+    #     print(qsub_str)
+    # job_str = ''
+    # while not job_str:
+    #     job_str = os.popen(qsub_str).read()
+    #     if not job_str:
+    #         print("Job submission failed. Retrying in 30 seconds...")
+    #         print("Please try running qstat.")
+    #         time.sleep(30)
+    job_str = os.popen(qsub_str).read()
     print(job_str)
 
 
