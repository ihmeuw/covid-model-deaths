import os
from pathlib import Path
import time
from typing import List, Optional, Tuple

import matplotlib.pyplot as plt
from matplotlib.backends.backend_pdf import PdfPages
import numpy as np
import pandas as pd

# TODO: Document better.  These are about the mix of social distancing
#  covariates.
MOBILITY_SOURCES = ['google', 'descartes', 'safegraph']
# COV_SETTINGS = [('equal', [1, 1, 1]),
#                 ('ascmid', [0.5, 1, 2]),
#                 ('ascmax', [0, 0, 1])]  # ('descmid', [2, 1, 0.5]), ('descmax', [1, 0, 0]),
# TODO: Don't know what this is at all.
KS = [21]  # 14,
# TODO: use drmaa and a job template.
QSUB_STR = 'qsub -N {job_name} -P proj_covid -q d.q -b y -l m_mem_free=8G -l fthread=3 '\
<<<<<<< HEAD
           '-o /share/temp/sgeoutput/covid/output/ '\
           '-e /share/temp/sgeoutput/covid/errors/ '\
           '{python} {model_file} '\
=======
           '-o /share/temp/sgeoutput/covid_deaths/output/ '\
           '-e /share/temp/sgeoutput/covid_deaths/errors/ '\
           '{python} {code_dir}/model.py '\
>>>>>>> 63cf35ce
           '--model_location_id {model_location_id} --data_file {data_file} '\
           '--cov_file {cov_file} --peaked_file {peaked_file} --output_dir {output_dir} '\
           '--last_day_file {last_day_file} --covariate_effect {covariate_effect} --n_draws={n_draws}'
# FIXME: Defined in multiple places.
RATE_THRESHOLD = -15


<<<<<<< HEAD
def submit_curvefit(job_name: str, location_id: int, model_file: str,
=======
def submit_curvefit(job_name: str, location_id: int, code_dir: str,
>>>>>>> 63cf35ce
                    model_location_id: int, data_file: str, cov_file: str, last_day_file: str,
                    peaked_file: str, output_dir: str, covariate_effect: str, n_draws: int, python: str,
                    verbose: bool = False):
    qsub_str = QSUB_STR.format(
        job_name=job_name,
        location_id=location_id,
        model_file=model_file,
        python=python,
        model_location_id=model_location_id,
        last_day_file=sanitize(last_day_file),
        covariate_effect=covariate_effect,
        data_file=sanitize(data_file),
        cov_file=sanitize(cov_file),
        peaked_file=sanitize(peaked_file),
        output_dir=sanitize(output_dir),
        n_draws=n_draws
    )
    if verbose:
        print(qsub_str)
    job_str = ''
    while not job_str:
        job_str = os.popen(qsub_str).read()
        if not job_str:
            print("Job submission failed. Retrying in 30 seconds...")
            print("Please try running qstat.")
            time.sleep(30)
    print(job_str)


def sanitize(shell_string):
    shell_string = shell_string.replace(' ', '\ ').replace('(', '\(').replace(')', '\)')
    return f'"{shell_string}"'


def get_peak_date(past_draw_df, avg_df):
    draw_cols = [f'draw_{i}' for i in range(1000)]
    df_len = len(avg_df)

    # combine past and future model data
    future_draw_df = avg_df.loc[avg_df['observed'] == False].copy()
    future_draw_df['date'] = pd.to_datetime(future_draw_df['date'])
    if 'draw_999' not in past_draw_df.columns:
        past_draw_df['draw_999'] = past_draw_df['draw_998']
    if 'draw_999' not in future_draw_df.columns:
        future_draw_df['draw_999'] = future_draw_df['draw_998']
    peak_df = past_draw_df.append(future_draw_df[past_draw_df.columns])
    peak_df = peak_df.sort_values(['location_id', 'date']).reset_index(drop=True)
    n_locs = peak_df['location_id'].unique().size

    # get daily deaths
    daily = peak_df[draw_cols].values[1:] - peak_df[draw_cols].values[:-1]
    peak_df['start_date'] = peak_df.groupby('location_id', as_index=False)['date'].transform(min)
    peak_df = peak_df[1:]
    peak_df[draw_cols] = daily
    peak_df = peak_df.loc[peak_df['date'] != peak_df['start_date']]

    # take mean and find peak (taking first day at peak if multiplt)
    peak_df['mean_daily'] = peak_df[draw_cols].mean(axis=1)
    peak_df['peak'] = peak_df.groupby('location_id', as_index=False)['mean_daily'].transform(max)
    peak_df = peak_df.loc[peak_df['mean_daily'] == peak_df['peak']]
    if len(peak_df) < n_locs:
        raise ValueError('Not all locations in peak data')
    peak_df = peak_df.groupby('location_id', as_index=False)['date'].min()

    # attach data
    peak_df['peak_date'] = True
    df = avg_df.copy()
    df = peak_df[['location_id', 'date', 'peak_date']].merge(df, how='right')
    df['peak_date'] = df['peak_date'].fillna(False)
    if len(df) != df_len:
        raise ValueError('Have changed data dimensions somehow.')
    df = df.sort_values(['location_id', 'date']).reset_index(drop=True)

    return df[['location_id', 'location', 'date', 'peak_date', 'observed'] + draw_cols]


# FIXME: I think a lot of this is shared with stuff in compare_moving_average.py.
class CompareModelDeaths:
    # FIXME: mutable default arg.
    def __init__(self, old_draw_path: str, new_draw_path: str, draws: List[str] = [f'draw_{i}' for i in range(1000)]):
        self.old_df = pd.read_csv(old_draw_path)
        self.new_df = pd.read_csv(new_draw_path)
        self.draws = draws

    @staticmethod
    def _get_deaths_per_day(draw_df: pd.DataFrame, draws: List[str]) -> pd.DataFrame:
        draw_df = draw_df.sort_values(['location', 'date']).reset_index(drop=True).copy()
        delta = draw_df[draws].values[1:, :] - draw_df[draws].values[:-1, :]
        draw_df.iloc[1:][draws] = delta
        draw_df['day0'] = draw_df.groupby('location', as_index=False)['date'].transform('min')
        draw_df = draw_df.loc[draw_df['date'] != draw_df['day0']]
        draw_df['val_mean'] = draw_df[draws].mean(axis=1)
        draw_df['val_lower'] = np.percentile(draw_df[draws], 2.5, axis=1)
        draw_df['val_upper'] = np.percentile(draw_df[draws], 97.5, axis=1)

        return draw_df[['location', 'date', 'val_mean', 'val_lower', 'val_upper']]

    def _summarize_draws(self, agg_location: Optional[str]) -> Tuple[pd.DataFrame, pd.DataFrame,
                                                                     pd.DataFrame, pd.DataFrame]:
        # old data
        old_df = self.old_df.copy()
        old_df['date'] = pd.to_datetime(old_df['date'])
        if agg_location is not None:
            agg_old_df = old_df.groupby('date', as_index=False)[self.draws].sum()
            agg_old_df['location'] = agg_location
            agg_old_df['location_id'] = -1
            agg_old_df['observed'] = False
            agg_old_df['peak_date'] = False
            old_df = agg_old_df[old_df.columns].append(old_df).reset_index(drop=True)
        old_df['val_mean'] = old_df[self.draws].mean(axis=1)
        old_df['val_lower'] = np.percentile(old_df[self.draws], 2.5, axis=1)
        old_df['val_upper'] = np.percentile(old_df[self.draws], 97.5, axis=1)
        old_daily_df = self._get_deaths_per_day(old_df, self.draws)
        old_df = old_df[['location', 'date', 'val_mean', 'val_lower', 'val_upper']]

        # new data
        new_df = self.new_df.copy()
        new_df['date'] = pd.to_datetime(new_df['date'])
        if agg_location is not None:
            agg_new_df = new_df.groupby('date', as_index=False)[self.draws].sum()
            agg_new_df['location'] = agg_location
            agg_new_df['location_id'] = -1
            agg_new_df['observed'] = False
            agg_new_df['peak_date'] = False
            new_df = agg_new_df[new_df.columns].append(new_df).reset_index(drop=True)
        new_df['val_mean'] = new_df[self.draws].mean(axis=1)
        new_df['val_lower'] = np.percentile(new_df[self.draws], 2.5, axis=1)
        new_df['val_upper'] = np.percentile(new_df[self.draws], 97.5, axis=1)
        new_daily_df = self._get_deaths_per_day(new_df, self.draws)
        new_df = new_df[['location', 'date', 'val_mean', 'val_lower', 'val_upper']]

        return old_df, old_daily_df, new_df, new_daily_df

    def make_some_pictures(self, pdf_out_path: str, agg_location: str = None) -> None:
        old_df, old_daily_df, new_df, new_daily_df = self._summarize_draws(agg_location)
        with PdfPages(pdf_out_path) as pdf:
            for location in new_df['location'].unique():
                fig, ax = plt.subplots(1, 2, figsize=(16.5, 8.5))
                # cumulative
                ax[0].fill_between(
                    old_df.loc[old_df['location'] == location, 'date'],
                    old_df.loc[old_df['location'] == location, 'val_lower'],
                    old_df.loc[old_df['location'] == location, 'val_upper'],
                    alpha=0.25, color='dodgerblue'
                )
                ax[0].plot(
                    old_df.loc[old_df['location'] == location, 'date'],
                    old_df.loc[old_df['location'] == location, 'val_mean'],
                    color='dodgerblue', label='old'
                )
                ax[0].fill_between(
                    new_df.loc[new_df['location'] == location, 'date'],
                    new_df.loc[new_df['location'] == location, 'val_lower'],
                    new_df.loc[new_df['location'] == location, 'val_upper'],
                    alpha=0.25, color='firebrick'
                )
                ax[0].plot(
                    new_df.loc[new_df['location'] == location, 'date'],
                    new_df.loc[new_df['location'] == location, 'val_mean'],
                    color='firebrick', label='new'
                )
                ax[0].set_xlabel('Date')
                ax[0].set_ylabel('Cumulative deaths')

                # daily
                ax[1].fill_between(
                    old_daily_df.loc[old_daily_df['location'] == location, 'date'],
                    old_daily_df.loc[old_daily_df['location'] == location, 'val_lower'],
                    old_daily_df.loc[old_daily_df['location'] == location, 'val_upper'],
                    alpha=0.25, color='dodgerblue'
                )
                ax[1].plot(
                    old_daily_df.loc[old_daily_df['location'] == location, 'date'],
                    old_daily_df.loc[old_daily_df['location'] == location, 'val_mean'],
                    color='dodgerblue', label='old'
                )

                ax[1].fill_between(
                    new_daily_df.loc[new_daily_df['location'] == location, 'date'],
                    new_daily_df.loc[new_daily_df['location'] == location, 'val_lower'],
                    new_daily_df.loc[new_daily_df['location'] == location, 'val_upper'],
                    alpha=0.25, color='firebrick'
                )
                ax[1].plot(
                    new_daily_df.loc[new_daily_df['location'] == location, 'date'],
                    new_daily_df.loc[new_daily_df['location'] == location, 'val_mean'],
                    color='firebrick', label='new'
                )
                ax[1].set_xlabel('Date')
                ax[1].set_ylabel('Daily deaths')

                plt.xticks(rotation=60)
                plt.suptitle(location)
                plt.legend()
                plt.tight_layout()
                pdf.savefig()<|MERGE_RESOLUTION|>--- conflicted
+++ resolved
@@ -18,15 +18,9 @@
 KS = [21]  # 14,
 # TODO: use drmaa and a job template.
 QSUB_STR = 'qsub -N {job_name} -P proj_covid -q d.q -b y -l m_mem_free=8G -l fthread=3 '\
-<<<<<<< HEAD
            '-o /share/temp/sgeoutput/covid/output/ '\
            '-e /share/temp/sgeoutput/covid/errors/ '\
            '{python} {model_file} '\
-=======
-           '-o /share/temp/sgeoutput/covid_deaths/output/ '\
-           '-e /share/temp/sgeoutput/covid_deaths/errors/ '\
-           '{python} {code_dir}/model.py '\
->>>>>>> 63cf35ce
            '--model_location_id {model_location_id} --data_file {data_file} '\
            '--cov_file {cov_file} --peaked_file {peaked_file} --output_dir {output_dir} '\
            '--last_day_file {last_day_file} --covariate_effect {covariate_effect} --n_draws={n_draws}'
@@ -34,11 +28,7 @@
 RATE_THRESHOLD = -15
 
 
-<<<<<<< HEAD
 def submit_curvefit(job_name: str, location_id: int, model_file: str,
-=======
-def submit_curvefit(job_name: str, location_id: int, code_dir: str,
->>>>>>> 63cf35ce
                     model_location_id: int, data_file: str, cov_file: str, last_day_file: str,
                     peaked_file: str, output_dir: str, covariate_effect: str, n_draws: int, python: str,
                     verbose: bool = False):
@@ -65,7 +55,8 @@
             print("Job submission failed. Retrying in 30 seconds...")
             print("Please try running qstat.")
             time.sleep(30)
-    print(job_str)
+    if verbose:
+        print(job_str)
 
 
 def sanitize(shell_string):
