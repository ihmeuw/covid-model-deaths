from datetime import datetime, timedelta
import os
import time

import dill as pickle
import numpy as np
import pandas as pd

<<<<<<< HEAD

class Drawer:
    """Aggregates draws and stuff."""

    def __init__(self, ensemble_dirs, location_name, location_id, obs_df, date_draws, population,
                 final_date='2020-07-15', tag='location_id'):
=======
from scipy.signal import resample

from datetime import datetime, timedelta


class Drawer:
    def __init__(self, ensemble_dirs, n_draws_list, location_name, location_id, peak_duration,
                 obs_df, date_draws, population, final_date='2020-07-15', tag='location_id'):
>>>>>>> 3d5fd53d
        # get our tagging of location_ids
        if tag == 'location_id':
            if not isinstance(location_id, str) or not location_id.startswith('_'):
                self.location_tag = f'_{location_id}'
            else:
                self.location_tag = location_id
        else:
            self.location_tag = location_name
        self.ensemble_dirs = ensemble_dirs
        self.n_draws_list = n_draws_list
        self.location_name = location_name
        self.location_id = location_id
        self.peak_duration = peak_duration
        self.obs_df = obs_df
        self.date_draws = date_draws
        self.population = population
        self.final_date = final_date
<<<<<<< HEAD

    def _collect_draws(self, ensemble_dir):
=======
        
    def _collect_draws(self, ensemble_dir, n_draws, peak_days=3):
>>>>>>> 3d5fd53d
        # read model outputs
        while not os.path.exists(f'{ensemble_dir}/{self.location_name}/draws.pkl'):
            print(f'    Waiting for {ensemble_dir}/{self.location_name}/draws.pkl...')
            time.sleep(30)
        if os.path.exists(f'{ensemble_dir}/{self.location_name}/loose_models.pkl'):
            with open(f'{ensemble_dir}/{self.location_name}/loose_models.pkl', 'rb') as fread:
                models = pickle.load(fread)
        else:
            with open(f'{ensemble_dir}/{self.location_name}/tight_models.pkl', 'rb') as fread:
                models = pickle.load(fread)
        with open(f'{ensemble_dir}/{self.location_name}/draws.pkl', 'rb') as fread:
            model_draws = pickle.load(fread)

        # get predictions for given location, or use average if not present OR < 5 data points OR < 5 deaths
<<<<<<< HEAD
        if self.location_tag in list(model_draws.keys()) and \
            len(loose_models[self.location_tag].obs) >= 5 and \
                self.obs_df['Deaths'].max() >= 5:
            # use location
=======
        if self.location_tag in list(model_draws.keys()):
            # and \
            # len(models[self.location_tag].obs) >= 5 and \
            # self.obs_df['Deaths'].max() >= 5:
            ## use location
>>>>>>> 3d5fd53d
            model_used = 'location'
            days = model_draws[self.location_tag][0]
            draws = model_draws[self.location_tag][1]
            past_pred = models[self.location_tag].predict(np.arange(days[0]), group_name=self.location_tag)
        else:
            # use overall
            model_used = 'overall'
            days = model_draws['overall'][0]
            draws = model_draws['overall'][1]
            past_pred = np.array([])
<<<<<<< HEAD

        return model_used, days, draws, past_pred

=======
            
        if n_draws != draws.shape[0]:
            # if n_draws > draws.shape[0]:
            #     raise ValueError('Specified number of draws greater than number of draws in data.')
            # draws = resample(draws, n_draws, axis=0)
            raise ValueError('Specified nubmer of draws different from actual number of draws.')
            
        # expand out by peak duration of peak days
        if self.peak_duration > 1:
            draws = self._expand_peak(draws)
        
        return model_used, days, draws, past_pred
    
    def _expand_peak(self, draws):
        # daily death rate space
        delta_draws = np.exp(draws[:,1:]) - np.exp(draws[:,:-1])
        
        # find max of mean
        peak_idx = np.argmax(delta_draws.mean(axis=0))
        
        # expand that and stick into array (cutting off end to match expected length)
        peak = np.repeat(delta_draws[:,[peak_idx]], self.peak_duration, axis=1)
        if peak_idx == 0:
            delta_draws = np.hstack([peak, 
                                     delta_draws[:,1:-(self.peak_duration-1)]])
        else:
            delta_draws = np.hstack([delta_draws[:,:peak_idx],
                                     peak,
                                     delta_draws[:,peak_idx+1:-(self.peak_duration-1)]])
        
        # stick back on first obs, get cumulative, and convert back into log
        draws = np.log(
            np.hstack(
                [np.exp(draws[:,[0]]), delta_draws]
            ).cumsum(axis=1)
        )
        
        return draws
    
>>>>>>> 3d5fd53d
    def _get_dated_df(self, days, draws, past_pred):
        # apply dates to draws
        df = pd.concat([
            pd.DataFrame({
                'date': date,
                'draw': f'draw_{draw_n}',
                'deaths': np.exp(draw) * self.population
            })
            for draw_n, (date, draw)
            in enumerate(zip(np.vstack([self.date_draws + np.timedelta64(i, 'D') for i in days]).T, draws))
        ]).reset_index(drop=True)

        df = pd.pivot_table(df, index='date', columns='draw', values='deaths').reset_index()
        df['location_id'] = self.location_id
        df = df.sort_values('date').reset_index(drop=True)

        # apply dates to past
        if past_pred.size > 0:
            past_df = pd.concat([
                    pd.DataFrame({
                        'date': date,
                        'draw': f'draw_{draw_n}',
                        'deaths': np.exp(past_pred) * self.population
                    }) for draw_n, date in enumerate(
                        np.vstack([self.date_draws + np.timedelta64(i, 'D') for i in range(days[0])]).T
                    )
                ]
            ).reset_index(drop=True)
            past_df = pd.pivot_table(past_df, index='date', columns='draw', values='deaths').reset_index()
            past_df['location_id'] = self.location_id
            past_df = past_df.sort_values('date').reset_index(drop=True)
        else:
            past_df = pd.DataFrame(columns=df.columns)

        # get draw info and keep up to July 15th
        n_draws = len([i for i in df.columns if i.startswith('draw_')])
        draw_cols = [f'draw_{i}' for i in range(n_draws)]
        df = df.loc[df['date'] <= datetime.strptime(self.final_date, '%Y-%m-%d')].reset_index(drop=True)
        df = df.fillna(0)

        # sort draws
        draw_order = np.argsort(df.iloc[-1][draw_cols].values)
        sorted_draws = [f'draw_{i}' for i in draw_order]
        df = df.rename(index=str, columns=dict(zip(sorted_draws, draw_cols)))

        return df, past_df, n_draws, draw_cols

    def _fill_in_observed(self, df, n_draws, draw_cols):
        # fill in gaps in observed data
        filled_df = pd.DataFrame({
            'location_id': self.location_id,
            'Date': [self.obs_df['Date'].min() + timedelta(days=i)
                     for i in range((self.obs_df['Date'].max() - self.obs_df['Date'].min()).days + 1)]
        })
        filled_df = filled_df.merge(self.obs_df[['location_id', 'Date', 'Deaths']], how='left')
        filled_df = filled_df.sort_values('Date')
        filled_df['Deaths'] = filled_df['Deaths'].fillna(method='pad')
        filled_df = filled_df.rename(index=str, columns={'Date': 'date'})

        # expand to draws
        filled_df = pd.concat(
            [
                filled_df[['location_id', 'date']].reset_index(drop=True),
                pd.DataFrame(
                    np.repeat(np.expand_dims(filled_df['Deaths'].values, 0), n_draws, axis=0).T,
                    columns=draw_cols
                ).reset_index(drop=True)
            ],
            axis=1
        )

        # drop predictions before last day and slot in
        obs_end = filled_df['date'].max()
        filled_df['observed'] = True
        df = df.loc[df['date'] > obs_end]
        df['observed'] = False
        df = filled_df[['location_id', 'date', 'observed'] + draw_cols].append(
            df[['location_id', 'date', 'observed'] + draw_cols]
        ).reset_index(drop=True)

        return df

    def get_dated_draws(self):
        ensemble_draws = []
        ensemble_past = []
        for ensemble_dir, n_draws in zip(self.ensemble_dirs, self.n_draws_list):
            model_used, days, draws, past_pred = self._collect_draws(ensemble_dir, n_draws)
            ensemble_draws.append(draws)
            ensemble_past.append(past_pred)
        draws = np.vstack(ensemble_draws)
        past_pred = np.mean(ensemble_past, axis=0)
        ensemble_draws = dict(zip(self.ensemble_dirs, ensemble_draws))
        draw_df, past_df, n_draws, draw_cols = self._get_dated_df(days, draws, past_pred)
        if len(self.obs_df) > 0:
            draw_df = self._fill_in_observed(draw_df, n_draws, draw_cols)
        else:
            draw_df['observed'] = False
            draw_df = draw_df[['location_id', 'date', 'observed'] + draw_cols].reset_index(drop=True)
        draw_df['location'] = self.location_name
        past_df['location'] = self.location_name
        draw_df = draw_df[['location_id', 'location', 'date', 'observed'] + draw_cols].reset_index(drop=True)
        past_df = past_df[['location_id', 'location', 'date'] + draw_cols].reset_index(drop=True)

        return draw_df, past_df, model_used, days, ensemble_draws<|MERGE_RESOLUTION|>--- conflicted
+++ resolved
@@ -5,24 +5,14 @@
 import dill as pickle
 import numpy as np
 import pandas as pd
-
-<<<<<<< HEAD
+from scipy.signal import resample
+
 
 class Drawer:
     """Aggregates draws and stuff."""
 
-    def __init__(self, ensemble_dirs, location_name, location_id, obs_df, date_draws, population,
-                 final_date='2020-07-15', tag='location_id'):
-=======
-from scipy.signal import resample
-
-from datetime import datetime, timedelta
-
-
-class Drawer:
     def __init__(self, ensemble_dirs, n_draws_list, location_name, location_id, peak_duration,
                  obs_df, date_draws, population, final_date='2020-07-15', tag='location_id'):
->>>>>>> 3d5fd53d
         # get our tagging of location_ids
         if tag == 'location_id':
             if not isinstance(location_id, str) or not location_id.startswith('_'):
@@ -40,13 +30,8 @@
         self.date_draws = date_draws
         self.population = population
         self.final_date = final_date
-<<<<<<< HEAD
-
-    def _collect_draws(self, ensemble_dir):
-=======
-        
+
     def _collect_draws(self, ensemble_dir, n_draws, peak_days=3):
->>>>>>> 3d5fd53d
         # read model outputs
         while not os.path.exists(f'{ensemble_dir}/{self.location_name}/draws.pkl'):
             print(f'    Waiting for {ensemble_dir}/{self.location_name}/draws.pkl...')
@@ -61,18 +46,7 @@
             model_draws = pickle.load(fread)
 
         # get predictions for given location, or use average if not present OR < 5 data points OR < 5 deaths
-<<<<<<< HEAD
-        if self.location_tag in list(model_draws.keys()) and \
-            len(loose_models[self.location_tag].obs) >= 5 and \
-                self.obs_df['Deaths'].max() >= 5:
-            # use location
-=======
         if self.location_tag in list(model_draws.keys()):
-            # and \
-            # len(models[self.location_tag].obs) >= 5 and \
-            # self.obs_df['Deaths'].max() >= 5:
-            ## use location
->>>>>>> 3d5fd53d
             model_used = 'location'
             days = model_draws[self.location_tag][0]
             draws = model_draws[self.location_tag][1]
@@ -83,51 +57,45 @@
             days = model_draws['overall'][0]
             draws = model_draws['overall'][1]
             past_pred = np.array([])
-<<<<<<< HEAD
-
-        return model_used, days, draws, past_pred
-
-=======
-            
+
         if n_draws != draws.shape[0]:
             # if n_draws > draws.shape[0]:
             #     raise ValueError('Specified number of draws greater than number of draws in data.')
             # draws = resample(draws, n_draws, axis=0)
             raise ValueError('Specified nubmer of draws different from actual number of draws.')
-            
+
         # expand out by peak duration of peak days
         if self.peak_duration > 1:
             draws = self._expand_peak(draws)
-        
+
         return model_used, days, draws, past_pred
-    
+
     def _expand_peak(self, draws):
         # daily death rate space
         delta_draws = np.exp(draws[:,1:]) - np.exp(draws[:,:-1])
-        
+
         # find max of mean
         peak_idx = np.argmax(delta_draws.mean(axis=0))
-        
+
         # expand that and stick into array (cutting off end to match expected length)
         peak = np.repeat(delta_draws[:,[peak_idx]], self.peak_duration, axis=1)
         if peak_idx == 0:
-            delta_draws = np.hstack([peak, 
+            delta_draws = np.hstack([peak,
                                      delta_draws[:,1:-(self.peak_duration-1)]])
         else:
             delta_draws = np.hstack([delta_draws[:,:peak_idx],
                                      peak,
                                      delta_draws[:,peak_idx+1:-(self.peak_duration-1)]])
-        
+
         # stick back on first obs, get cumulative, and convert back into log
         draws = np.log(
             np.hstack(
                 [np.exp(draws[:,[0]]), delta_draws]
             ).cumsum(axis=1)
         )
-        
+
         return draws
-    
->>>>>>> 3d5fd53d
+
     def _get_dated_df(self, days, draws, past_pred):
         # apply dates to draws
         df = pd.concat([
