import os
import sys
import argparse

from copy import deepcopy
import dill as pickle

import hashlib
import math
from scipy import stats
import numpy as np
import pandas as pd
import matplotlib.pyplot as plt
from matplotlib.backends.backend_pdf import PdfPages

from curvefit.pipelines.flat_asymmetric_model import APFlatAsymmetricModel
from curvefit.pipelines.ap_model import APModel
from curvefit.core.functions import ln_gaussian_cdf, ln_gaussian_pdf, gaussian_cdf, gaussian_pdf
from curvefit.core.utils import (get_obs_se, local_smoother, df_to_mat, 
                                 truncate_draws, data_translator, convex_combination,
                                 get_obs_se, process_input)

import warnings
warnings.filterwarnings('ignore')

RATE_THRESHOLD = -15  # should pass this in as argument
COVARIATE = 'cov_3w'
DATA_THRESHOLD = 18
PSEUDO_SE = 5


def get_hash(key: str) -> int:
    """Gets a hash of the provided key.
    Parameters
    ----------
    key :
        A string used to create a seed for the random number generator.
    Returns
    -------
    int
        A hash of the provided key.
    """
    # 4294967295 == 2**32 - 1 which is the maximum allowable seed for a `numpy.random.RandomState`.
    return int(hashlib.sha1(key.encode('utf8')).hexdigest(), 16) % 4294967295


def ap_model(df, model_location, location_cov, n_draws, 
             peaked_groups, exclude_groups, fix_gamma, fix_point, fix_day, 
             pred_days=150):
    # our dataset (rename days as model assumes it's lower case)
    df = df.copy()
<<<<<<< HEAD
    df = df.rename(index=str, columns={'Days':'days'})
    
=======

>>>>>>> c2238555
    ## ## ## ## ## ## ## ## ## ## ## ## ## ## ## ## ## ## ## ## ## ## ## ##
    ## ## ## ## ## ## ## ## ## ## ## ## ## ## ## ## ## ## ## ## ## ## ## ##
    ## SET UP
    # basic information and model setting
    basic_info_dict = dict(
        all_cov_names=[COVARIATE],
        col_t='days',
        col_group='location',
        predict_space=ln_gaussian_pdf,
        col_obs_compare='ln asddr',
        peaked_groups=peaked_groups
    )
    basic_model_dict = dict(
        param_names=['alpha', 'beta', 'p'],
        col_covs=[['intercept'], [COVARIATE], ['intercept']],
        link_fun=[np.exp, lambda x: x, np.exp],
        var_link_fun=[lambda x: x, lambda x: x, lambda x: x]
    )

    # basic fit parameter
    dummy_gprior = [0.0, np.inf]
    dummy_uprior = [-np.inf, np.inf]
    zero_uprior = [0.0, 0.0]
    fe_init = np.array([-2.5, 28.0, -8.05])
    fe_bounds = [[-np.inf, 0.0], [15.0, 100.0], [-10, -6]]
    options = {
        'ftol': 1e-10,
        'gtol': 1e-10,
        'maxiter': 500,
        'disp': False
    }
    basic_fit_dict = dict(
        fe_init=fe_init,
        fe_bounds=fe_bounds,
        re_bounds=[zero_uprior]*3,
        fe_gprior=[dummy_gprior]*3,
        re_gprior=[dummy_gprior]*3,
        options=options
    )
    basic_joint_model_fit_dict = dict(
        fe_gprior=[dummy_gprior]*3,
        re_bounds=[dummy_uprior]*3,
        re_gprior=[dummy_gprior, [0.0, 10.0], dummy_gprior],
        smart_initialize=True,
        smart_init_options=options,
        options={
            'ftol': 1e-10,
            'gtol': 1e-10,
            'maxiter': 10,
            'disp': False
        }
    )

    # draw related paramters
    draw_dict = dict(
        n_draws=n_draws,
        prediction_times = np.arange(pred_days),
        cv_lower_threshold=1e-4,
        cv_upper_threshold=1.,
        smoothed_radius=[5, 5],
        exclude_groups=exclude_groups,
        exclude_below=0,
        num_smooths=2
    )

    # for the convex combination
    start_day = 2
    end_day = 25

    # for prediction of places with no data
    alpha_times_beta = np.exp(0.7)
    obs_bounds = [30, np.inf] # filter the data rich models
    predict_cov = np.array([1.0, location_cov, 1.0]) # new covariates for the places.

    # tight prior control panel
    tight_info_dict = {
        **deepcopy(basic_info_dict),
        'fun': ln_gaussian_cdf,
        'col_obs': 'ln ascdr',
        'col_obs_se':'obs_se_tight',
        #'obs_se_func': lambda x: (1. / (1. + x)),
        'obs_se_func': None,
        'prior_modifier': lambda x: 10**(min(0.0, max(-1.0,
                    0.1*x - 1.5
        ))) / 10
    }
    tight_fit_dict = {
        **deepcopy(basic_fit_dict),
        'fun_gprior': [lambda params: params[0] * params[1], [np.exp(0.7), 1.0]]
    }

    # loose prior control panel
    loose_info_dict = {
        **deepcopy(basic_info_dict),
<<<<<<< HEAD
        'fun': ln_gaussian_cdf,
        'col_obs': 'ln ascdr',
        'col_obs_se':'obs_se_loose',
        #'obs_se_func': lambda x: (1 / (0.1 + x**1.4)), 
        'obs_se_func': None,
=======
        'fun': curvefit.log_erf,
        'col_obs': 'ln(age-standardized death rate)',
        'obs_se_func': lambda x: (1 / (0.1 + x**1.4)),
>>>>>>> c2238555
        'prior_modifier': lambda x: 0.2
    }
    loose_fit_dict = {
        **deepcopy(basic_fit_dict),
        'fun_gprior': [lambda params: params[0] * params[1], dummy_gprior]
    }
<<<<<<< HEAD
    
    # prepare data (must exponentiate smoothed column, non-logged col is not smoothed)
    df['obs_se_tight'] = 1 / (1 + df['days'])
    df['obs_se_loose'] = 1 / (1 + df['days']**1.4)
    df.loc[df['pseudo'] == 1, 'obs_se_tight'] = PSEUDO_SE
    df.loc[df['pseudo'] == 1, 'obs_se_loose'] = PSEUDO_SE
    df['Age-standardized death rate'] = np.exp(df['ln(age-standardized death rate)'])
    df = process_input(df, 'location_id', 'days', 'Age-standardized death rate',
                       col_covs=[COVARIATE, 'intercept', 'obs_se_tight', 'obs_se_loose'])
    
=======

    # prepare data
    df = get_derivative_of_column_in_log_space(
        df,
        col_t=basic_info_dict['col_t'],
        col_obs=tight_info_dict['col_obs'],
        col_grp=basic_info_dict['col_group']
    )
    df['daily deaths'] = np.exp(df['d ' + tight_info_dict['col_obs']])

>>>>>>> c2238555
    ## ## ## ## ## ## ## ## ## ## ## ## ## ## ## ## ## ## ## ## ## ## ## ##
    ## ## ## ## ## ## ## ## ## ## ## ## ## ## ## ## ## ## ## ## ## ## ## ##
    ## RUN MODEL
    # set up last info
    if fix_point is not None:
        last_info = {model_location:[fix_day, fix_point]}
    else:
        last_info = None
        
    # The Alpha Prior Model
    tight_model = APModel(
        all_data=df,
        **tight_info_dict,
        joint_model_fit_dict=basic_joint_model_fit_dict,
        basic_model_dict=basic_model_dict,
        fit_dict=tight_fit_dict
    )
    if fix_gamma:
        fe_bounds = tight_model.fit_dict['fe_bounds']
        tight_model.fit_dict.update({
            'fe_bounds': [fe_bounds[0], [1, 1], fe_bounds[2]]
        })
    tight_model.run(last_info=last_info, **draw_dict)
    loose_model = APModel(
        all_data=df,
        **loose_info_dict,
        joint_model_fit_dict=basic_joint_model_fit_dict,
        basic_model_dict=basic_model_dict,
        fit_dict=loose_fit_dict
    )
<<<<<<< HEAD
    if fix_gamma:
        fe_bounds = loose_model.fit_dict['fe_bounds']
        loose_model.fit_dict.update({
            'fe_bounds': [fe_bounds[0], [1, 1], fe_bounds[2]]
        })
    loose_model.run(last_info=last_info, **draw_dict)
    
=======
    loose_model.run(**draw_dict)

>>>>>>> c2238555
    # get truncated draws
    tight_draws = tight_model.process_draws(draw_dict['prediction_times'],
                                            last_info=last_info)
    loose_draws = loose_model.process_draws(draw_dict['prediction_times'],
                                            last_info=last_info)
    combined_draws = {}
    for group in tight_draws.keys():
        draws = convex_combination(np.arange(tight_draws[group][1].shape[1]),
                                   tight_draws[group][1][np.argsort(tight_draws[group][1][:,-1]),:],
                                   loose_draws[group][1][np.argsort(loose_draws[group][1][:,-1]),:],
                                   basic_info_dict['predict_space'],
                                   start_day=start_day,
                                   end_day=end_day)
        if group == model_location and fix_point is not None:
            last_obs = fix_point
        else:
            last_obs = tight_model.models[group].obs[-1]
        combined_draws.update({
<<<<<<< HEAD
            group: (tight_draws[group][0], 
                    np.log(np.exp(last_obs) + np.exp(draws).cumsum(axis=1)))
=======
            group: (tight_draws[group][0],
                    np.log(np.exp(tight_model.models[group].obs[-1]) + np.exp(draws).cumsum(axis=1)))
>>>>>>> c2238555
        })

    # get overall draws
    filtered_tight_models = tight_model.run_filtered_models(
        df=tight_model.all_data, obs_bounds=obs_bounds
    )
    overall_tight_draws = tight_model.create_overall_draws(
<<<<<<< HEAD
        draw_dict['prediction_times'], filtered_tight_models, predict_cov, alpha_times_beta=alpha_times_beta, 
        sample_size=draw_dict['n_draws'], slope_at=10, epsilon=draw_dict['cv_lower_threshold']
=======
        draw_dict['prediction_times'], filtered_tight_models, predict_cov, alpha_times_beta=alpha_times_beta,
        sample_size=draw_dict['n_draws'], slope_at=10, epsilon=draw_dict['cv_threshold']
>>>>>>> c2238555
    )
    filtered_loose_models = loose_model.run_filtered_models(
        df=loose_model.all_data, obs_bounds=obs_bounds
    )
    overall_loose_draws = loose_model.create_overall_draws(
<<<<<<< HEAD
        draw_dict['prediction_times'], filtered_loose_models, predict_cov, alpha_times_beta=alpha_times_beta, 
        sample_size=draw_dict['n_draws'], slope_at=10, epsilon=draw_dict['cv_lower_threshold']
=======
        draw_dict['prediction_times'], filtered_loose_models, predict_cov, alpha_times_beta=alpha_times_beta,
        sample_size=draw_dict['n_draws'], slope_at=10, epsilon=draw_dict['cv_threshold']
>>>>>>> c2238555
    )

    # get specs and truncate overall, then combine
    if model_location in list(combined_draws.keys()):
        # last_day = tight_model.models[model_location].t[-1]
        if fix_day is None:
            last_day = tight_model.models[model_location].t[-1]
        else:
            last_day = fix_day
        if fix_point is not None:
            last_obs = fix_point
        else:
            last_obs = tight_model.models[model_location].obs[-1]
        overall_time = draw_dict['prediction_times'][int(np.round(last_day)):]
    else:
        if fix_day is None:
            last_day = draw_dict['prediction_times'][0]
        else:
            last_day = fix_day
        if fix_point is not None:
            last_obs = fix_point
        else:
            last_obs = RATE_THRESHOLD
        overall_time = np.arange(last_day, pred_days)
    overall_tight_draws = truncate_draws(
        t=draw_dict['prediction_times'], draws=overall_tight_draws,
        draw_space=basic_info_dict['predict_space'],
        last_day=last_day,
        last_obs=last_obs,
        last_obs_space=tight_info_dict['fun']
    )
    overall_loose_draws = truncate_draws(
        t=draw_dict['prediction_times'], draws=overall_loose_draws,
        draw_space=basic_info_dict['predict_space'],
        last_day=last_day,
        last_obs=last_obs,
        last_obs_space=loose_info_dict['fun']
    )
    draws = convex_combination(np.arange(overall_tight_draws.shape[1]),
                               overall_tight_draws[np.argsort(overall_tight_draws[:,-1]),:],
                               overall_loose_draws[np.argsort(overall_loose_draws[:,-1]),:],
                               basic_info_dict['predict_space'],
                               start_day=start_day,
                               end_day=end_day)
    combined_draws.update({
        'overall': (overall_time[1:],
                    np.log(np.exp(last_obs) + np.exp(draws).cumsum(axis=1)))
    })

    return tight_model, loose_model, combined_draws


def ap_flat_asym_model(df, model_location, n_draws, peaked_groups, exclude_groups, 
                       fix_point, fix_day, pred_days=150):
    # our dataset (rename days as model assumes it's lower case)
    df = df.copy()
    df = df.rename(index=str, columns={'Days':'days'})
    
    ## ## ## ## ## ## ## ## ## ## ## ## ## ## ## ## ## ## ## ## ## ## ## ##
    ## ## ## ## ## ## ## ## ## ## ## ## ## ## ## ## ## ## ## ## ## ## ## ##
    ## SET UP    
    # basic information and model setting
    basic_info_dict = dict(
        all_cov_names=[COVARIATE],
        col_t='days',
        col_group='location',
        predict_space=ln_gaussian_pdf,
        col_obs_compare='ln asddr',
        peaked_groups=peaked_groups
    )
    basic_model_dict = dict(
        param_names=['alpha', 'beta', 'p'],
        col_covs=[['intercept'], [COVARIATE], ['intercept']],
        link_fun=[np.exp, lambda x: x, np.exp],
        var_link_fun=[lambda x: x, lambda x: x, lambda x: x]
    )
    
    # basic fit parameter
    dummy_gprior = [0.0, np.inf]
    dummy_uprior = [-np.inf, np.inf]
    zero_uprior = [0.0, 0.0]
    fe_init = np.array([-2.5, 28.0, -8.05])
    fe_bounds = [[-np.inf, 0.0], [15.0, 100.0], [-15, -6]]
    options = {
        'ftol': 1e-10,
        'gtol': 1e-10,
        'maxiter': 500,
        'disp': False
    }
    basic_fit_dict = dict(
        fe_init=fe_init,
        fe_bounds=fe_bounds,
        re_bounds=[zero_uprior]*3,
        fe_gprior=[dummy_gprior]*3,
        re_gprior=[dummy_gprior]*3,
        options=options
    )
    basic_joint_model_fit_dict = dict(
        fe_gprior=[dummy_gprior]*3,
        re_bounds=[dummy_uprior]*3,
        re_gprior=[dummy_gprior, [0.0, 10.0], dummy_gprior],
        smart_initialize=True,
        smart_init_options=options,
        options={
            'ftol': 1e-10,
            'gtol': 1e-10,
            'maxiter': 10,
            'disp': False
        }
    )
    
    # model control panel
    model_info_dict = {
        **deepcopy(basic_info_dict),
        'fun': ln_gaussian_cdf,
        'col_obs': 'ln ascdr',
        'col_obs_se':'obs_se',
        #'obs_se_func': lambda x: (1. / (1. + x)),
        'obs_se_func': None,
        'prior_modifier': lambda x: 10**(min(0.0, max(-1.0,
                    0.1*x - 1.5
        ))),
    }
    fit_dict = {
        **deepcopy(basic_fit_dict),
        'fun_gprior': [lambda params: params[0] * params[1], [np.exp(0.7), 1e-1]]
    }
    
    # prepare data (must exponentiate smoothed column, non-logged col is not smoothed)
    df['obs_se'] = 1 / (1 + df['days'])
    df.loc[df['pseudo'] == 1, 'obs_se'] = PSEUDO_SE
    df['Age-standardized death rate'] = np.exp(df['ln(age-standardized death rate)'])
    df = process_input(df, 'location_id', 'days', 'Age-standardized death rate',
                       col_covs=[COVARIATE, 'intercept', 'obs_se'])
    
    # # set number of basis functions based on data
    # if len(df.loc[df['location'] == model_location]) < 20:
    #     n_b = 7
    # elif len(df.loc[df['location'] == model_location]) < 22:
    #     n_b = 9
    # elif len(df.loc[df['location'] == model_location]) < 24:
    #     n_b = 11
    # else:
    #     n_b = 13
    # print(f'basis functions: {n_b}')
    n_b = 13
    
    ## ## ## ## ## ## ## ## ## ## ## ## ## ## ## ## ## ## ## ## ## ## ## ##
    ## ## ## ## ## ## ## ## ## ## ## ## ## ## ## ## ## ## ## ## ## ## ## ##
    ## RUN MODEL
    # The Alpha Prior Model (flat asymmetric module)
    model = APFlatAsymmetricModel(
        beta_stride=2,
        mixture_size=n_b,
        daily_col='asddr',
        gm_fit_threshold=DATA_THRESHOLD,
        all_data=df,
        **model_info_dict,
        joint_model_fit_dict=basic_joint_model_fit_dict,
        basic_model_dict=basic_model_dict,
        fit_dict=fit_dict
    )
    model.run(
        n_draws=n_draws, 
        prediction_times=np.arange(pred_days), 
        cv_lower_threshold=1e-4, cv_upper_threshold=1.,
        smoothed_radius=[5, 5], num_smooths=2, exclude_groups=exclude_groups,
        exclude_below=0,
        last_info={
            model_location:[fix_day, fix_point]
        }
    )
    daily_draws = model.process_draws(np.arange(pred_days),
                                      last_info={
                                          model_location:[fix_day, fix_point]
                                      })
    
    # turn draws into reporting space - ln(cumulative death rate)
    cumulative_draws = {}
    for group in daily_draws.keys():
        # sort
        loc_daily_draws = daily_draws[group][1][np.argsort(daily_draws[group][1][:,-1]),:]
        
        # get start pred
        if group == model_location and fix_point is not None:
            last_obs = fix_point
        else:
            last_obs = model.models[group].obs[-1]
        
        # add last turn to cumulative and last
        cumulative_draws.update({
            group: (daily_draws[group][0], 
                    np.log(np.exp(last_obs) + np.exp(loc_daily_draws).cumsum(axis=1)))
        })
    
    return model, cumulative_draws


def plot_location(location, location_name, covariate_val, tm, lm, model_instance, draw, population, pdf=None, pred_days=150):
    # get past curve point estimates
    tight_curve_t = np.arange(pred_days)
    tight_curve = tm.predict(tight_curve_t, group_name=location)
<<<<<<< HEAD
    if model_instance is None:
        loose_curve_t = np.arange(pred_days)
        loose_curve = lm.predict(loose_curve_t, group_name=location)
        loose_color = 'firebrick'
    else:
        # replace loose curve with mixture mean
        loose_curve_t = np.arange(pred_days)
        loose_curve = model_instance.predict(loose_curve_t, ln_gaussian_cdf, location)
        loose_color = 'darkgrey'
    
=======
    loose_curve_t = np.arange(pred_days)
    loose_curve = lm.predict(loose_curve_t, group_name=location)

>>>>>>> c2238555
    # set up plot space
    fig, ax = plt.subplots(2, 2, figsize=(16.5, 8.5))

    # ln(asdr)
    ax[0, 0].scatter(tm.t, tm.obs, c='dodgerblue', edgecolors='navy')
    ax[0, 0].plot(draw[0], draw[1].mean(axis=0), color='dodgerblue')
    ax[0, 0].plot(tight_curve_t, tight_curve, color='forestgreen')
    ax[0, 0].plot(loose_curve_t, loose_curve, color=loose_color)
    ax[0, 0].fill_between(draw[0],
                          np.quantile(draw[1], 0.025, axis=0),
                          np.quantile(draw[1], 0.975, axis=0),
                          color='dodgerblue', alpha=0.25)
    ax[0, 0].set_xlim(tm.t.min() * 0.9, tm.t.max() + 28)
    ax[0, 0].set_ylabel('ln(asdr)')

    # asdr
    ax[0, 1].scatter(tm.t, np.exp(tm.obs), c='dodgerblue', edgecolors='navy')
    ax[0, 1].plot(draw[0], np.exp(draw[1]).mean(axis=0), color='dodgerblue')
    ax[0, 1].plot(tight_curve_t, np.exp(tight_curve), color='forestgreen')
    ax[0, 1].plot(loose_curve_t, np.exp(loose_curve), color=loose_color)
    ax[0, 1].fill_between(draw[0],
                          np.quantile(np.exp(draw[1]), 0.025, axis=0),
                          np.quantile(np.exp(draw[1]), 0.975, axis=0),
                          color='dodgerblue', alpha=0.25)
    ax[0, 1].set_ylabel('asdr')
    ax[0, 1].set_xlim(0, draw[0].max())
    ax[0, 1].set_ylim(0, np.quantile(np.exp(draw[1]), 0.975, axis=0).max()*1.1)

    # deaths
    ax[1, 0].scatter(tm.t, np.exp(tm.obs)*population, c='dodgerblue', edgecolors='navy')
    ax[1, 0].plot(draw[0], np.exp(draw[1]).mean(axis=0)*population, color='dodgerblue')
    ax[1, 0].plot(tight_curve_t, np.exp(tight_curve)*population, color='forestgreen')
    ax[1, 0].plot(loose_curve_t, np.exp(loose_curve)*population, color=loose_color)
    ax[1, 0].fill_between(draw[0],
                          np.quantile(np.exp(draw[1])*population, 0.025, axis=0),
                          np.quantile(np.exp(draw[1])*population, 0.975, axis=0),
                          color='dodgerblue', alpha=0.25)
    ax[1, 0].set_ylabel('deaths')
    ax[1, 0].set_xlim(0, draw[0].max())
    ax[1, 0].set_ylim(0, np.quantile(np.exp(draw[1])*population, 0.975, axis=0).max()*1.1)
    ax[1, 0].set_xlabel('days')


    # daily deaths
    ax[1, 1].scatter(tm.t[1:], np.exp(tm.obs)[1:]*population - np.exp(tm.obs)[:-1]*population,
                     c='dodgerblue', edgecolors='navy')
    ax[1, 1].plot(draw[0][1:], (np.exp(draw[1])[:,1:]*population - np.exp(draw[1])[:,:-1]*population).mean(axis=0),
                  color='dodgerblue')
    ax[1, 1].plot(tight_curve_t[1:], np.exp(tight_curve)[1:]*population - np.exp(tight_curve)[:-1]*population,
                  color='forestgreen')
<<<<<<< HEAD
    ax[1, 1].plot(loose_curve_t[1:], np.exp(loose_curve)[1:]*population - np.exp(loose_curve)[:-1]*population, 
                  color=loose_color)
=======
    ax[1, 1].plot(loose_curve_t[1:], np.exp(loose_curve)[1:]*population - np.exp(loose_curve)[:-1]*population,
                  color='firebrick')
>>>>>>> c2238555
    ax[1, 1].fill_between(draw[0][1:],
                          np.quantile(np.exp(draw[1])[:,1:]*population - np.exp(draw[1])[:,:-1]*population, 0.025, axis=0),
                          np.quantile(np.exp(draw[1])[:,1:]*population - np.exp(draw[1])[:,:-1]*population, 0.975, axis=0),
                          color='dodgerblue', alpha=0.25)
    ax[1, 1].set_ylabel('daily deaths')
    ax[1, 1].set_xlim(0, draw[0].max())
    #ax[1, 1].set_ylim(0, np.quantile(np.exp(draw[1])[:,1:]*population - np.exp(draw[1])[:,:-1]*population, 0.975, axis=0).max()*1.1)
    ax[1, 1].set_xlabel('days')

    plt.suptitle(f'{location_name} - SD cov: {np.round(covariate_val, 2)}', y=1.00025)
    plt.tight_layout()
    if pdf is not None:
        pdf.savefig(fig)
    else:
        plt.show()


def run_death_models():
    """
    args = argparse.Namespace(
        model_location='South Dakota',
        model_location_id=564,
        data_file='/ihme/covid-19/deaths/prod/2020_04_15_US_dcr/model_data_google_21/South Dakota.csv',
        cov_file='/ihme/covid-19/deaths/prod/2020_04_15_US_dcr/model_data_google_21/South Dakota covariate.csv',
        last_day_file='/ihme/covid-19/deaths/prod/2020_04_15_US_dcr/last_day.csv',
        peaked_file='/ihme/covid-19/deaths/mobility_inputs/2020_04_14/final_peak_locs_04_14.csv',
        output_dir='/ihme/covid-19/deaths/prod/2020_04_15_US_dcr/model_data_google_21/South Dakota',
        covariate_effect='gamma',
        n_draws=333
    )
    """
    parser = argparse.ArgumentParser()

    parser.add_argument(
        '--model_location', help='Name of location to which we are standardizing.', type=str
    )
    parser.add_argument(
        '--model_location_id', help='id of location to which we are standardizing.', type=int
    )
    parser.add_argument(
        '--data_file', help='Name of location-standardized data file.', type=str
    )
    parser.add_argument(
        '--cov_file', help='Name of covariate file.', type=str
    )
    parser.add_argument(
        '--last_day_file', help='Name of last day of deaths file.', type=str
    )
    parser.add_argument(
        '--peaked_file', help='Name of peaked locations file.', type=str
    )
    parser.add_argument(
        '--output_dir', help='Where we are storing results.', type=str
    )
    parser.add_argument(
        '--covariate_effect', help='Whether covariate is acting on beta or gamma.', type=str
    )
    parser.add_argument(
        '--n_draws', help='How many samples to take.', type=int
    )
    args = parser.parse_args()
    print(args)
    # read data
    df = pd.read_csv(args.data_file)
    cov_df = pd.read_csv(args.cov_file)

    # try setting floor for covariate
<<<<<<< HEAD
    cov_df.loc[cov_df[COVARIATE] < 0.25, COVARIATE] = 0.25
    
=======
    cov_df.loc[cov_df[COVARIATE] < 0.1, COVARIATE] = 0.1

>>>>>>> c2238555
    # encode location_id so we don't end up w/ indexing issues
    df['location_id'] = '_' + df['location_id'].astype(str)

    # attach covs to data file -- should check if scenario run is necessary for location, so
    # as not to be wasteful...
    df = pd.merge(df, cov_df[['Location', COVARIATE]], how='left')
    if df[COVARIATE].isnull().any():
        missing_locs = df.loc[df[COVARIATE].isnull(), 'Location'].unique().tolist()
        #raise ValueError(f'The following locations are missing covariates: {", ".join(missing_locs)}')
        print(f'The following locations are missing covariates: {", ".join(missing_locs)}')
        df = df.loc[~df[COVARIATE].isnull()]
    df = df.sort_values(['location_id', 'Days']).reset_index(drop=True)  # 'Country/Region',

    # add intercept
    df['intercept'] = 1.0

    # identify covariate value for our location
    location_cov = cov_df.loc[cov_df['Location'] == args.model_location,
                              COVARIATE].item()

    # don't let it be below 10 / 28
    if location_cov < 0.36:
        location_cov = 0.36

    # get list of peaked locations
    peaked_df = pd.read_csv(args.peaked_file)
    peaked_df['location_id'] = '_' + peaked_df['location_id'].astype(str)
<<<<<<< HEAD
    
    # get true ln(dr) on last day
    last_day_df = pd.read_csv(args.last_day_file)
    last_day_df = last_day_df.loc[last_day_df['location_id'] == args.model_location_id]
    if last_day_df.empty:
        fix_point = None
        fix_day = None
    else:
        fix_point = last_day_df['ln(death rate)'].item()
        fix_day = last_day_df['Days'].item()
    
    ## run models
    model_seed = get_hash(args.model_location)
    np.random.seed(model_seed)
    # AP model for data poor
    if len(df.loc[df['location_id'] == f'_{args.model_location_id}']) < DATA_THRESHOLD:
        # or df.loc[df['location_id'] == f'_{args.model_location_id}', 'Deaths'].max() < 5:
        #
        # are we using a beta or gamma covariate
        if args.covariate_effect == 'beta':
            fix_gamma = True
        elif args.covariate_effect == 'gamma':
            fix_gamma = False
        
        # alpha prior model (no flat top)
        tight_model, loose_model, draws = ap_model(
            df=df[['location_id', 'intercept', 'Days', 'pseudo', 'ln(age-standardized death rate)', COVARIATE]], 
            model_location=f'_{args.model_location_id}', 
            location_cov=location_cov, 
            n_draws=args.n_draws,
            peaked_groups=peaked_df.loc[peaked_df['location_id'].isin(df['location_id'].unique().tolist()), 'location_id'].to_list(),
            exclude_groups=peaked_df.loc[peaked_df['Location'] == 'Wuhan City, Hubei', 'location_id'].unique().tolist(),
            fix_gamma=fix_gamma,
            fix_point=fix_point,
            fix_day=fix_day
        )
        model = 'AP'
    # AP model for data poor
    else:
        tight_model, draws = ap_flat_asym_model(
            df=df[['location_id', 'intercept', 'Days', 'pseudo', 'ln(age-standardized death rate)', COVARIATE]], 
            model_location=f'_{args.model_location_id}', 
            n_draws=args.n_draws,
            peaked_groups=peaked_df.loc[peaked_df['location_id'].isin(df['location_id'].unique().tolist()), 'location_id'].to_list(),
            exclude_groups=peaked_df.loc[peaked_df['Location'] == 'Wuhan City, Hubei', 'location_id'].unique().tolist(),
            fix_point=fix_point,
            fix_day=fix_day
        )
        loose_model = tight_model  # just to plug into plot
        model = 'AP flat asymmetrical'
        
    
    # only save this location and overall draws
    subset_draws = dict()
    for model_label in [f'_{args.model_location_id}', 'overall']:
        if model_label in list(draws.keys()):
            subset_draws.update({
                model_label: draws[model_label]
            })
    
=======

    # run models
    model_seed = get_hash(args.model_location)
    np.random.seed(model_seed)
    tight_model, loose_model, draws = death_model(
        df[['location_id', 'Location', 'intercept', 'Days', 'ln(age-standardized death rate)', COVARIATE]],
        f'_{args.model_location_id}', location_cov, args.n_draws,
        peaked_groups=peaked_df.loc[peaked_df['location_id'].isin(df['location_id'].unique().tolist()), 'location_id'].to_list(),
        exclude_groups=peaked_df.loc[peaked_df['Location'] == 'Wuhan City, Hubei', 'location_id'].unique().tolist()
    )

>>>>>>> c2238555
    ## store outputs
    # data
    df.to_csv(f'{args.output_dir}/data.csv', index=False)
    # loose
    if model == 'AP':
        with open(f'{args.output_dir}/loose_models.pkl', 'wb') as fwrite:
            pickle.dump(loose_model.models, fwrite, -1)
        with open(f'{args.output_dir}/loose_model_fit_dict.pkl', 'wb') as fwrite:
            pickle.dump(loose_model.fit_dict, fwrite, -1)
    # tight
    with open(f'{args.output_dir}/tight_models.pkl', 'wb') as fwrite:
        pickle.dump(tight_model.models, fwrite, -1)
    with open(f'{args.output_dir}/tight_model_fit_dict.pkl', 'wb') as fwrite:
        pickle.dump(tight_model.fit_dict, fwrite, -1)
    # subset draws
    with open(f'{args.output_dir}/draws.pkl', 'wb') as fwrite:
<<<<<<< HEAD
        pickle.dump(subset_draws, fwrite, -1)
        
    # plot (special condition if using multiple Gaussian)
    if model == 'AP':
        model_instance = None
    else:
        model_instance = tight_model
=======
        pickle.dump(draws, fwrite, -1)

    # plot
>>>>>>> c2238555
    with PdfPages(f'{args.output_dir}/model_fits.pdf') as pdf:
        for location in tight_model.models.keys():
            location_name = df.loc[df['location_id'] == location, 'Location'].values[0]
            plot_location(location=location,
                          location_name=location_name,
<<<<<<< HEAD
                          covariate_val=cov_df.loc[cov_df['Location'] == location_name, COVARIATE].item(), 
                          tm=tight_model.models[location], 
                          lm=loose_model.models[location], 
                          model_instance=model_instance,
                          draw=draws[location], 
                          population=df.loc[df['location_id'] == location, 'population'].values[0], 
=======
                          covariate_val=cov_df.loc[cov_df['Location'] == location_name, COVARIATE].item(),
                          tm=tight_model.models[location],
                          lm=loose_model.models[location],
                          draw=draws[location],
                          population=df.loc[df['location_id'] == location, 'population'].values[0],
>>>>>>> c2238555
                          pdf=pdf)


if __name__ == '__main__':
    run_death_models()<|MERGE_RESOLUTION|>--- conflicted
+++ resolved
@@ -16,7 +16,7 @@
 from curvefit.pipelines.flat_asymmetric_model import APFlatAsymmetricModel
 from curvefit.pipelines.ap_model import APModel
 from curvefit.core.functions import ln_gaussian_cdf, ln_gaussian_pdf, gaussian_cdf, gaussian_pdf
-from curvefit.core.utils import (get_obs_se, local_smoother, df_to_mat, 
+from curvefit.core.utils import (get_obs_se, local_smoother, df_to_mat,
                                  truncate_draws, data_translator, convex_combination,
                                  get_obs_se, process_input)
 
@@ -44,17 +44,13 @@
     return int(hashlib.sha1(key.encode('utf8')).hexdigest(), 16) % 4294967295
 
 
-def ap_model(df, model_location, location_cov, n_draws, 
-             peaked_groups, exclude_groups, fix_gamma, fix_point, fix_day, 
+def ap_model(df, model_location, location_cov, n_draws,
+             peaked_groups, exclude_groups, fix_gamma, fix_point, fix_day,
              pred_days=150):
     # our dataset (rename days as model assumes it's lower case)
     df = df.copy()
-<<<<<<< HEAD
     df = df.rename(index=str, columns={'Days':'days'})
-    
-=======
-
->>>>>>> c2238555
+
     ## ## ## ## ## ## ## ## ## ## ## ## ## ## ## ## ## ## ## ## ## ## ## ##
     ## ## ## ## ## ## ## ## ## ## ## ## ## ## ## ## ## ## ## ## ## ## ## ##
     ## SET UP
@@ -149,25 +145,18 @@
     # loose prior control panel
     loose_info_dict = {
         **deepcopy(basic_info_dict),
-<<<<<<< HEAD
         'fun': ln_gaussian_cdf,
         'col_obs': 'ln ascdr',
         'col_obs_se':'obs_se_loose',
-        #'obs_se_func': lambda x: (1 / (0.1 + x**1.4)), 
+        #'obs_se_func': lambda x: (1 / (0.1 + x**1.4)),
         'obs_se_func': None,
-=======
-        'fun': curvefit.log_erf,
-        'col_obs': 'ln(age-standardized death rate)',
-        'obs_se_func': lambda x: (1 / (0.1 + x**1.4)),
->>>>>>> c2238555
         'prior_modifier': lambda x: 0.2
     }
     loose_fit_dict = {
         **deepcopy(basic_fit_dict),
         'fun_gprior': [lambda params: params[0] * params[1], dummy_gprior]
     }
-<<<<<<< HEAD
-    
+
     # prepare data (must exponentiate smoothed column, non-logged col is not smoothed)
     df['obs_se_tight'] = 1 / (1 + df['days'])
     df['obs_se_loose'] = 1 / (1 + df['days']**1.4)
@@ -176,19 +165,7 @@
     df['Age-standardized death rate'] = np.exp(df['ln(age-standardized death rate)'])
     df = process_input(df, 'location_id', 'days', 'Age-standardized death rate',
                        col_covs=[COVARIATE, 'intercept', 'obs_se_tight', 'obs_se_loose'])
-    
-=======
-
-    # prepare data
-    df = get_derivative_of_column_in_log_space(
-        df,
-        col_t=basic_info_dict['col_t'],
-        col_obs=tight_info_dict['col_obs'],
-        col_grp=basic_info_dict['col_group']
-    )
-    df['daily deaths'] = np.exp(df['d ' + tight_info_dict['col_obs']])
-
->>>>>>> c2238555
+
     ## ## ## ## ## ## ## ## ## ## ## ## ## ## ## ## ## ## ## ## ## ## ## ##
     ## ## ## ## ## ## ## ## ## ## ## ## ## ## ## ## ## ## ## ## ## ## ## ##
     ## RUN MODEL
@@ -197,7 +174,7 @@
         last_info = {model_location:[fix_day, fix_point]}
     else:
         last_info = None
-        
+
     # The Alpha Prior Model
     tight_model = APModel(
         all_data=df,
@@ -219,18 +196,13 @@
         basic_model_dict=basic_model_dict,
         fit_dict=loose_fit_dict
     )
-<<<<<<< HEAD
     if fix_gamma:
         fe_bounds = loose_model.fit_dict['fe_bounds']
         loose_model.fit_dict.update({
             'fe_bounds': [fe_bounds[0], [1, 1], fe_bounds[2]]
         })
     loose_model.run(last_info=last_info, **draw_dict)
-    
-=======
-    loose_model.run(**draw_dict)
-
->>>>>>> c2238555
+
     # get truncated draws
     tight_draws = tight_model.process_draws(draw_dict['prediction_times'],
                                             last_info=last_info)
@@ -249,13 +221,8 @@
         else:
             last_obs = tight_model.models[group].obs[-1]
         combined_draws.update({
-<<<<<<< HEAD
-            group: (tight_draws[group][0], 
+            group: (tight_draws[group][0],
                     np.log(np.exp(last_obs) + np.exp(draws).cumsum(axis=1)))
-=======
-            group: (tight_draws[group][0],
-                    np.log(np.exp(tight_model.models[group].obs[-1]) + np.exp(draws).cumsum(axis=1)))
->>>>>>> c2238555
         })
 
     # get overall draws
@@ -263,25 +230,15 @@
         df=tight_model.all_data, obs_bounds=obs_bounds
     )
     overall_tight_draws = tight_model.create_overall_draws(
-<<<<<<< HEAD
-        draw_dict['prediction_times'], filtered_tight_models, predict_cov, alpha_times_beta=alpha_times_beta, 
+        draw_dict['prediction_times'], filtered_tight_models, predict_cov, alpha_times_beta=alpha_times_beta,
         sample_size=draw_dict['n_draws'], slope_at=10, epsilon=draw_dict['cv_lower_threshold']
-=======
-        draw_dict['prediction_times'], filtered_tight_models, predict_cov, alpha_times_beta=alpha_times_beta,
-        sample_size=draw_dict['n_draws'], slope_at=10, epsilon=draw_dict['cv_threshold']
->>>>>>> c2238555
     )
     filtered_loose_models = loose_model.run_filtered_models(
         df=loose_model.all_data, obs_bounds=obs_bounds
     )
     overall_loose_draws = loose_model.create_overall_draws(
-<<<<<<< HEAD
-        draw_dict['prediction_times'], filtered_loose_models, predict_cov, alpha_times_beta=alpha_times_beta, 
+        draw_dict['prediction_times'], filtered_loose_models, predict_cov, alpha_times_beta=alpha_times_beta,
         sample_size=draw_dict['n_draws'], slope_at=10, epsilon=draw_dict['cv_lower_threshold']
-=======
-        draw_dict['prediction_times'], filtered_loose_models, predict_cov, alpha_times_beta=alpha_times_beta,
-        sample_size=draw_dict['n_draws'], slope_at=10, epsilon=draw_dict['cv_threshold']
->>>>>>> c2238555
     )
 
     # get specs and truncate overall, then combine
@@ -334,15 +291,15 @@
     return tight_model, loose_model, combined_draws
 
 
-def ap_flat_asym_model(df, model_location, n_draws, peaked_groups, exclude_groups, 
+def ap_flat_asym_model(df, model_location, n_draws, peaked_groups, exclude_groups,
                        fix_point, fix_day, pred_days=150):
     # our dataset (rename days as model assumes it's lower case)
     df = df.copy()
     df = df.rename(index=str, columns={'Days':'days'})
-    
-    ## ## ## ## ## ## ## ## ## ## ## ## ## ## ## ## ## ## ## ## ## ## ## ##
-    ## ## ## ## ## ## ## ## ## ## ## ## ## ## ## ## ## ## ## ## ## ## ## ##
-    ## SET UP    
+
+    ## ## ## ## ## ## ## ## ## ## ## ## ## ## ## ## ## ## ## ## ## ## ## ##
+    ## ## ## ## ## ## ## ## ## ## ## ## ## ## ## ## ## ## ## ## ## ## ## ##
+    ## SET UP
     # basic information and model setting
     basic_info_dict = dict(
         all_cov_names=[COVARIATE],
@@ -358,7 +315,7 @@
         link_fun=[np.exp, lambda x: x, np.exp],
         var_link_fun=[lambda x: x, lambda x: x, lambda x: x]
     )
-    
+
     # basic fit parameter
     dummy_gprior = [0.0, np.inf]
     dummy_uprior = [-np.inf, np.inf]
@@ -392,7 +349,7 @@
             'disp': False
         }
     )
-    
+
     # model control panel
     model_info_dict = {
         **deepcopy(basic_info_dict),
@@ -409,14 +366,14 @@
         **deepcopy(basic_fit_dict),
         'fun_gprior': [lambda params: params[0] * params[1], [np.exp(0.7), 1e-1]]
     }
-    
+
     # prepare data (must exponentiate smoothed column, non-logged col is not smoothed)
     df['obs_se'] = 1 / (1 + df['days'])
     df.loc[df['pseudo'] == 1, 'obs_se'] = PSEUDO_SE
     df['Age-standardized death rate'] = np.exp(df['ln(age-standardized death rate)'])
     df = process_input(df, 'location_id', 'days', 'Age-standardized death rate',
                        col_covs=[COVARIATE, 'intercept', 'obs_se'])
-    
+
     # # set number of basis functions based on data
     # if len(df.loc[df['location'] == model_location]) < 20:
     #     n_b = 7
@@ -428,7 +385,7 @@
     #     n_b = 13
     # print(f'basis functions: {n_b}')
     n_b = 13
-    
+
     ## ## ## ## ## ## ## ## ## ## ## ## ## ## ## ## ## ## ## ## ## ## ## ##
     ## ## ## ## ## ## ## ## ## ## ## ## ## ## ## ## ## ## ## ## ## ## ## ##
     ## RUN MODEL
@@ -445,8 +402,8 @@
         fit_dict=fit_dict
     )
     model.run(
-        n_draws=n_draws, 
-        prediction_times=np.arange(pred_days), 
+        n_draws=n_draws,
+        prediction_times=np.arange(pred_days),
         cv_lower_threshold=1e-4, cv_upper_threshold=1.,
         smoothed_radius=[5, 5], num_smooths=2, exclude_groups=exclude_groups,
         exclude_below=0,
@@ -458,25 +415,25 @@
                                       last_info={
                                           model_location:[fix_day, fix_point]
                                       })
-    
+
     # turn draws into reporting space - ln(cumulative death rate)
     cumulative_draws = {}
     for group in daily_draws.keys():
         # sort
         loc_daily_draws = daily_draws[group][1][np.argsort(daily_draws[group][1][:,-1]),:]
-        
+
         # get start pred
         if group == model_location and fix_point is not None:
             last_obs = fix_point
         else:
             last_obs = model.models[group].obs[-1]
-        
+
         # add last turn to cumulative and last
         cumulative_draws.update({
-            group: (daily_draws[group][0], 
+            group: (daily_draws[group][0],
                     np.log(np.exp(last_obs) + np.exp(loc_daily_draws).cumsum(axis=1)))
         })
-    
+
     return model, cumulative_draws
 
 
@@ -484,7 +441,6 @@
     # get past curve point estimates
     tight_curve_t = np.arange(pred_days)
     tight_curve = tm.predict(tight_curve_t, group_name=location)
-<<<<<<< HEAD
     if model_instance is None:
         loose_curve_t = np.arange(pred_days)
         loose_curve = lm.predict(loose_curve_t, group_name=location)
@@ -494,12 +450,7 @@
         loose_curve_t = np.arange(pred_days)
         loose_curve = model_instance.predict(loose_curve_t, ln_gaussian_cdf, location)
         loose_color = 'darkgrey'
-    
-=======
-    loose_curve_t = np.arange(pred_days)
-    loose_curve = lm.predict(loose_curve_t, group_name=location)
-
->>>>>>> c2238555
+
     # set up plot space
     fig, ax = plt.subplots(2, 2, figsize=(16.5, 8.5))
 
@@ -550,13 +501,8 @@
                   color='dodgerblue')
     ax[1, 1].plot(tight_curve_t[1:], np.exp(tight_curve)[1:]*population - np.exp(tight_curve)[:-1]*population,
                   color='forestgreen')
-<<<<<<< HEAD
-    ax[1, 1].plot(loose_curve_t[1:], np.exp(loose_curve)[1:]*population - np.exp(loose_curve)[:-1]*population, 
+    ax[1, 1].plot(loose_curve_t[1:], np.exp(loose_curve)[1:]*population - np.exp(loose_curve)[:-1]*population,
                   color=loose_color)
-=======
-    ax[1, 1].plot(loose_curve_t[1:], np.exp(loose_curve)[1:]*population - np.exp(loose_curve)[:-1]*population,
-                  color='firebrick')
->>>>>>> c2238555
     ax[1, 1].fill_between(draw[0][1:],
                           np.quantile(np.exp(draw[1])[:,1:]*population - np.exp(draw[1])[:,:-1]*population, 0.025, axis=0),
                           np.quantile(np.exp(draw[1])[:,1:]*population - np.exp(draw[1])[:,:-1]*population, 0.975, axis=0),
@@ -589,7 +535,6 @@
     )
     """
     parser = argparse.ArgumentParser()
-
     parser.add_argument(
         '--model_location', help='Name of location to which we are standardizing.', type=str
     )
@@ -618,19 +563,14 @@
         '--n_draws', help='How many samples to take.', type=int
     )
     args = parser.parse_args()
-    print(args)
+
     # read data
     df = pd.read_csv(args.data_file)
     cov_df = pd.read_csv(args.cov_file)
 
     # try setting floor for covariate
-<<<<<<< HEAD
     cov_df.loc[cov_df[COVARIATE] < 0.25, COVARIATE] = 0.25
-    
-=======
-    cov_df.loc[cov_df[COVARIATE] < 0.1, COVARIATE] = 0.1
-
->>>>>>> c2238555
+
     # encode location_id so we don't end up w/ indexing issues
     df['location_id'] = '_' + df['location_id'].astype(str)
 
@@ -658,8 +598,7 @@
     # get list of peaked locations
     peaked_df = pd.read_csv(args.peaked_file)
     peaked_df['location_id'] = '_' + peaked_df['location_id'].astype(str)
-<<<<<<< HEAD
-    
+
     # get true ln(dr) on last day
     last_day_df = pd.read_csv(args.last_day_file)
     last_day_df = last_day_df.loc[last_day_df['location_id'] == args.model_location_id]
@@ -669,7 +608,7 @@
     else:
         fix_point = last_day_df['ln(death rate)'].item()
         fix_day = last_day_df['Days'].item()
-    
+
     ## run models
     model_seed = get_hash(args.model_location)
     np.random.seed(model_seed)
@@ -682,12 +621,12 @@
             fix_gamma = True
         elif args.covariate_effect == 'gamma':
             fix_gamma = False
-        
+
         # alpha prior model (no flat top)
         tight_model, loose_model, draws = ap_model(
-            df=df[['location_id', 'intercept', 'Days', 'pseudo', 'ln(age-standardized death rate)', COVARIATE]], 
-            model_location=f'_{args.model_location_id}', 
-            location_cov=location_cov, 
+            df=df[['location_id', 'intercept', 'Days', 'pseudo', 'ln(age-standardized death rate)', COVARIATE]],
+            model_location=f'_{args.model_location_id}',
+            location_cov=location_cov,
             n_draws=args.n_draws,
             peaked_groups=peaked_df.loc[peaked_df['location_id'].isin(df['location_id'].unique().tolist()), 'location_id'].to_list(),
             exclude_groups=peaked_df.loc[peaked_df['Location'] == 'Wuhan City, Hubei', 'location_id'].unique().tolist(),
@@ -699,8 +638,8 @@
     # AP model for data poor
     else:
         tight_model, draws = ap_flat_asym_model(
-            df=df[['location_id', 'intercept', 'Days', 'pseudo', 'ln(age-standardized death rate)', COVARIATE]], 
-            model_location=f'_{args.model_location_id}', 
+            df=df[['location_id', 'intercept', 'Days', 'pseudo', 'ln(age-standardized death rate)', COVARIATE]],
+            model_location=f'_{args.model_location_id}',
             n_draws=args.n_draws,
             peaked_groups=peaked_df.loc[peaked_df['location_id'].isin(df['location_id'].unique().tolist()), 'location_id'].to_list(),
             exclude_groups=peaked_df.loc[peaked_df['Location'] == 'Wuhan City, Hubei', 'location_id'].unique().tolist(),
@@ -709,8 +648,8 @@
         )
         loose_model = tight_model  # just to plug into plot
         model = 'AP flat asymmetrical'
-        
-    
+
+
     # only save this location and overall draws
     subset_draws = dict()
     for model_label in [f'_{args.model_location_id}', 'overall']:
@@ -718,20 +657,7 @@
             subset_draws.update({
                 model_label: draws[model_label]
             })
-    
-=======
-
-    # run models
-    model_seed = get_hash(args.model_location)
-    np.random.seed(model_seed)
-    tight_model, loose_model, draws = death_model(
-        df[['location_id', 'Location', 'intercept', 'Days', 'ln(age-standardized death rate)', COVARIATE]],
-        f'_{args.model_location_id}', location_cov, args.n_draws,
-        peaked_groups=peaked_df.loc[peaked_df['location_id'].isin(df['location_id'].unique().tolist()), 'location_id'].to_list(),
-        exclude_groups=peaked_df.loc[peaked_df['Location'] == 'Wuhan City, Hubei', 'location_id'].unique().tolist()
-    )
-
->>>>>>> c2238555
+
     ## store outputs
     # data
     df.to_csv(f'{args.output_dir}/data.csv', index=False)
@@ -748,38 +674,24 @@
         pickle.dump(tight_model.fit_dict, fwrite, -1)
     # subset draws
     with open(f'{args.output_dir}/draws.pkl', 'wb') as fwrite:
-<<<<<<< HEAD
         pickle.dump(subset_draws, fwrite, -1)
-        
+
     # plot (special condition if using multiple Gaussian)
     if model == 'AP':
         model_instance = None
     else:
         model_instance = tight_model
-=======
-        pickle.dump(draws, fwrite, -1)
-
-    # plot
->>>>>>> c2238555
     with PdfPages(f'{args.output_dir}/model_fits.pdf') as pdf:
         for location in tight_model.models.keys():
             location_name = df.loc[df['location_id'] == location, 'Location'].values[0]
             plot_location(location=location,
                           location_name=location_name,
-<<<<<<< HEAD
-                          covariate_val=cov_df.loc[cov_df['Location'] == location_name, COVARIATE].item(), 
-                          tm=tight_model.models[location], 
-                          lm=loose_model.models[location], 
-                          model_instance=model_instance,
-                          draw=draws[location], 
-                          population=df.loc[df['location_id'] == location, 'population'].values[0], 
-=======
                           covariate_val=cov_df.loc[cov_df['Location'] == location_name, COVARIATE].item(),
                           tm=tight_model.models[location],
                           lm=loose_model.models[location],
+                          model_instance=model_instance,
                           draw=draws[location],
                           population=df.loc[df['location_id'] == location, 'population'].values[0],
->>>>>>> c2238555
                           pdf=pdf)
 
 
