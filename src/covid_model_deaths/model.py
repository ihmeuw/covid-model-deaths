import argparse
from copy import deepcopy
import hashlib
import warnings

from curvefit.pipelines.flat_asymmetric_model import APFlatAsymmetricModel
from curvefit.pipelines.ap_model import APModel
from curvefit.core.functions import ln_gaussian_cdf, ln_gaussian_pdf
from curvefit.core.utils import truncate_draws, convex_combination, process_input
import dill as pickle
from loguru import logger
import matplotlib.pyplot as plt
from matplotlib.backends.backend_pdf import PdfPages
import numpy as np
import pandas as pd
from datetime import timedelta


warnings.filterwarnings('ignore')

RATE_THRESHOLD = -15  # should pass this in as argument
COVARIATE = 'cov_3w'
DATA_THRESHOLD = 18
PSEUDO_SE = 5
N_B = 13
PRED_DAYS = 150


def get_hash(key: str) -> int:
    """Gets a hash of the provided key.
    Parameters
    ----------
    key :
        A string used to create a seed for the random number generator.
    Returns
    -------
    int
        A hash of the provided key.
    """
    # 4294967295 == 2**32 - 1 which is the maximum allowable seed for a `numpy.random.RandomState`.
    return int(hashlib.sha1(key.encode('utf8')).hexdigest(), 16) % 4294967295


def ap_model(df, model_location, location_cov, n_draws,
             peaked_groups, exclude_groups, fix_gamma, fix_point, fix_day,
             pred_days=PRED_DAYS):
    # our dataset (rename days as model assumes it's lower case)
    df = df.copy()
    df = df.rename(index=str, columns={'Days':'days'})

    ## ## ## ## ## ## ## ## ## ## ## ## ## ## ## ## ## ## ## ## ## ## ## ##
    ## ## ## ## ## ## ## ## ## ## ## ## ## ## ## ## ## ## ## ## ## ## ## ##
    ## SET UP
    # basic information and model setting
    basic_info_dict = dict(
        all_cov_names=[COVARIATE],
        col_t='days',
        col_group='location',
        predict_space=ln_gaussian_pdf,
        col_obs_compare='ln asddr',
        peaked_groups=peaked_groups
    )
    basic_model_dict = dict(
        param_names=['alpha', 'beta', 'p'],
        col_covs=[['intercept'], [COVARIATE], ['intercept']],
        link_fun=[np.exp, lambda x: x, np.exp],
        var_link_fun=[lambda x: x, lambda x: x, lambda x: x]
    )

    # basic fit parameter
    dummy_gprior = [0.0, np.inf]
    dummy_uprior = [-np.inf, np.inf]
    zero_uprior = [0.0, 0.0]
    fe_init = np.array([-2.5, 28.0, -8.05])
    initial_scalars = [[-0.5, 0.0, 0.5], [0.0], [0.0]]
    fe_bounds = [[-np.inf, 0.0], [15.0, 100.0], [-10, -6]]
    options = {
        'ftol': 1e-10,
        'gtol': 1e-10,
        'maxiter': 500,
        'disp': False
    }
    basic_fit_dict = dict(
        fe_init=fe_init,
        fe_bounds=fe_bounds,
        re_bounds=[zero_uprior]*3,
        fe_gprior=[dummy_gprior]*3,
        re_gprior=[dummy_gprior]*3,
        options=options
    )
    basic_joint_model_fit_dict = dict(
        fe_gprior=[dummy_gprior]*3,
        re_bounds=[dummy_uprior]*3,
        re_gprior=[dummy_gprior, [0.0, 10.0], dummy_gprior],
        smart_initialize=True,
        smart_init_options=options,
        options={
            'ftol': 1e-10,
            'gtol': 1e-10,
            'maxiter': 10,
            'disp': False
        }
    )

    # draw related parameters
    draw_dict = dict(
        n_draws=n_draws,
        prediction_times = np.arange(pred_days),
        cv_lower_threshold=1e-4,
        cv_upper_threshold=1.,
        smoothed_radius=[5, 5],
        exclude_groups=exclude_groups,
        exclude_below=0,
        num_smooths=2
    )

    # for the convex combination
    start_day = 2
    end_day = 25

    # for prediction of places with no data
    alpha_times_beta = np.exp(0.7)
<<<<<<< HEAD
    obs_bounds = [40, np.inf] # filter the data rich models
    predict_cov = np.array([1.0, location_cov, 1.0]) # new covariates for the places.
=======
    obs_bounds = [40, np.inf]  # filter the data rich models
    predict_cov = np.array([1.0, location_cov, 1.0])  # new covariates for the places.
>>>>>>> f71f0861

    # tight prior control panel
    tight_info_dict = {
        **deepcopy(basic_info_dict),
        'fun': ln_gaussian_cdf,
        'col_obs': 'ln ascdr',
        'col_obs_se':'obs_se_tight',
        #'obs_se_func': lambda x: (1. / (1. + x)),
        'obs_se_func': None,
        'prior_modifier': lambda x: 10**(min(0.0, max(-1.0,
                    0.1*x - 1.5
        ))) / 10
    }
    tight_fit_dict = {
        **deepcopy(basic_fit_dict),
        'fun_gprior': [lambda params: params[0] * params[1], [np.exp(0.7), 1.0]]
    }

    # loose prior control panel
    loose_info_dict = {
        **deepcopy(basic_info_dict),
        'fun': ln_gaussian_cdf,
        'col_obs': 'ln ascdr',
        'col_obs_se':'obs_se_loose',
        #'obs_se_func': lambda x: (1 / (0.1 + x**1.4)),
        'obs_se_func': None,
        'prior_modifier': lambda x: 0.2
    }
    loose_fit_dict = {
        **deepcopy(basic_fit_dict),
        'fun_gprior': [lambda params: params[0] * params[1], dummy_gprior]
    }

    # prepare data (must exponentiate smoothed column, non-logged col is not smoothed)
    df['obs_se_tight'] = 1 / (1 + df['days'])
    df['obs_se_loose'] = 1 / (1 + df['days']**1.4)
    df.loc[df['pseudo'] == 1, 'obs_se_tight'] = PSEUDO_SE
    df.loc[df['pseudo'] == 1, 'obs_se_loose'] = PSEUDO_SE
    df['Age-standardized death rate'] = np.exp(df['ln(age-standardized death rate)'])
    df = process_input(df, 'location_id', 'days', 'Age-standardized death rate',
                       col_covs=[COVARIATE, 'intercept', 'obs_se_tight', 'obs_se_loose'])

    #############
    # RUN MODEL #
    #############
    # set up last info
    if fix_point is not None:
        last_info = {model_location:[fix_day, fix_point]}
    else:
        last_info = None

    # The Alpha Prior Model
    tight_model = APModel(
        all_data=df,
        **tight_info_dict,
        joint_model_fit_dict=basic_joint_model_fit_dict,
        basic_model_dict=basic_model_dict,
        fit_dict=tight_fit_dict
    )
    if fix_gamma:
        fe_bounds = tight_model.fit_dict['fe_bounds']
        tight_model.fit_dict.update({
            'fe_bounds': [fe_bounds[0], [1, 1], fe_bounds[2]]
        })
    tight_model.run(last_info=last_info,
                    initial_scalars=initial_scalars, 
                    **draw_dict)
    loose_model = APModel(
        all_data=df,
        **loose_info_dict,
        joint_model_fit_dict=basic_joint_model_fit_dict,
        basic_model_dict=basic_model_dict,
        fit_dict=loose_fit_dict
    )
    if fix_gamma:
        fe_bounds = loose_model.fit_dict['fe_bounds']
        loose_model.fit_dict.update({
            'fe_bounds': [fe_bounds[0], [1, 1], fe_bounds[2]]
        })
    loose_model.run(last_info=last_info,
                    initial_scalars=initial_scalars, 
                    **draw_dict)

    # get truncated draws
    tight_draws = tight_model.process_draws(draw_dict['prediction_times'],
                                            last_info=last_info)
    loose_draws = loose_model.process_draws(draw_dict['prediction_times'],
                                            last_info=last_info)
    combined_draws = {}
    for group in tight_draws.keys():
        draws = convex_combination(np.arange(tight_draws[group][1].shape[1]),
                                   tight_draws[group][1][np.argsort(tight_draws[group][1][:, -1]), :],
                                   loose_draws[group][1][np.argsort(loose_draws[group][1][:, -1]), :],
                                   basic_info_dict['predict_space'],
                                   start_day=start_day,
                                   end_day=end_day)
        if group == model_location and fix_point is not None:
            last_obs = fix_point
        else:
            last_obs = tight_model.models[group].obs[-1]
        combined_draws.update({
            group: (tight_draws[group][0],
                    np.log(np.exp(last_obs) + np.exp(draws).cumsum(axis=1)))
        })

    # get overall draws
    filtered_tight_models = tight_model.run_filtered_models(
        df=tight_model.all_data, obs_bounds=obs_bounds
    )
    overall_tight_draws = tight_model.create_overall_draws(
        draw_dict['prediction_times'], filtered_tight_models, predict_cov, alpha_times_beta=alpha_times_beta,
        sample_size=draw_dict['n_draws'], slope_at=10, epsilon=draw_dict['cv_lower_threshold']
    )
    filtered_loose_models = loose_model.run_filtered_models(
        df=loose_model.all_data, obs_bounds=obs_bounds
    )
    overall_loose_draws = loose_model.create_overall_draws(
        draw_dict['prediction_times'], filtered_loose_models, predict_cov, alpha_times_beta=alpha_times_beta,
        sample_size=draw_dict['n_draws'], slope_at=10, epsilon=draw_dict['cv_lower_threshold']
    )

    # get specs and truncate overall, then combine
    if model_location in list(combined_draws.keys()):
        # last_day = tight_model.models[model_location].t[-1]
        if fix_day is None:
            last_day = tight_model.models[model_location].t[-1]
        else:
            last_day = fix_day
        if fix_point is not None:
            last_obs = fix_point
        else:
            last_obs = tight_model.models[model_location].obs[-1]
        overall_time = draw_dict['prediction_times'][int(np.round(last_day)):]
    else:
        if fix_day is None:
            last_day = draw_dict['prediction_times'][0]
        else:
            last_day = fix_day
        if fix_point is not None:
            last_obs = fix_point
        else:
            last_obs = RATE_THRESHOLD
        overall_time = np.arange(last_day, pred_days)
    overall_tight_draws = truncate_draws(
        t=draw_dict['prediction_times'], draws=overall_tight_draws,
        draw_space=basic_info_dict['predict_space'],
        last_day=last_day,
        last_obs=last_obs,
        last_obs_space=tight_info_dict['fun']
    )
    overall_loose_draws = truncate_draws(
        t=draw_dict['prediction_times'], draws=overall_loose_draws,
        draw_space=basic_info_dict['predict_space'],
        last_day=last_day,
        last_obs=last_obs,
        last_obs_space=loose_info_dict['fun']
    )
    draws = convex_combination(np.arange(overall_tight_draws.shape[1]),
                               overall_tight_draws[np.argsort(overall_tight_draws[:, -1]), :],
                               overall_loose_draws[np.argsort(overall_loose_draws[:, -1]), :],
                               basic_info_dict['predict_space'],
                               start_day=start_day,
                               end_day=end_day)
    combined_draws.update({
        'overall': (overall_time[1:],
                    np.log(np.exp(last_obs) + np.exp(draws).cumsum(axis=1)))
    })

    return tight_model, loose_model, combined_draws


def ap_flat_asym_model(df, model_location, n_draws, peaked_groups, exclude_groups,
                       fix_point, fix_day, pred_days=PRED_DAYS):
    # our dataset (rename days as model assumes it's lower case)
    df = df.copy()
    df = df.rename(index=str, columns={'Days':'days'})

    ## ## ## ## ## ## ## ## ## ## ## ## ## ## ## ## ## ## ## ## ## ## ## ##
    ## ## ## ## ## ## ## ## ## ## ## ## ## ## ## ## ## ## ## ## ## ## ## ##
    ## SET UP
    # basic information and model setting
    basic_info_dict = dict(
        all_cov_names=[COVARIATE],
        col_t='days',
        col_group='location',
        predict_space=ln_gaussian_pdf,
        col_obs_compare='ln asddr',
        peaked_groups=peaked_groups
    )
    basic_model_dict = dict(
        param_names=['alpha', 'beta', 'p'],
        col_covs=[['intercept'], [COVARIATE], ['intercept']],
        link_fun=[np.exp, lambda x: x, np.exp],
        var_link_fun=[lambda x: x, lambda x: x, lambda x: x]
    )

    # basic fit parameter
    dummy_gprior = [0.0, np.inf]
    dummy_uprior = [-np.inf, np.inf]
    zero_uprior = [0.0, 0.0]
    fe_init = np.array([-2.5, 28.0, -8.05])
    initial_scalars = [[-0.5, 0.0, 0.5], [0.0], [0.0]]
    fe_bounds = [[-np.inf, 0.0], [15.0, 100.0], [-15, -6]]
    options = {
        'ftol': 1e-10,
        'gtol': 1e-10,
        'maxiter': 500,
        'disp': False
    }
    basic_fit_dict = dict(
        fe_init=fe_init,
        fe_bounds=fe_bounds,
        re_bounds=[zero_uprior]*3,
        fe_gprior=[dummy_gprior]*3,
        re_gprior=[dummy_gprior]*3,
        options=options
    )
    basic_joint_model_fit_dict = dict(
        fe_gprior=[dummy_gprior]*3,
        re_bounds=[dummy_uprior]*3,
        re_gprior=[dummy_gprior, [0.0, 10.0], dummy_gprior],
        smart_initialize=True,
        smart_init_options=options,
        options={
            'ftol': 1e-10,
            'gtol': 1e-10,
            'maxiter': 10,
            'disp': False
        }
    )

    # model control panel
    model_info_dict = {
        **deepcopy(basic_info_dict),
        'fun': ln_gaussian_cdf,
        'col_obs': 'ln ascdr',
        'col_obs_se':'obs_se',
        #'obs_se_func': lambda x: (1. / (1. + x)),
        'obs_se_func': None,
        'prior_modifier': lambda x: 10**(min(0.0, max(-1.0,
                    0.1*x - 1.5
        ))),
    }
    fit_dict = {
        **deepcopy(basic_fit_dict),
        'fun_gprior': [lambda params: params[0] * params[1], [np.exp(0.7), 1e-1]]
    }

    # prepare data (must exponentiate smoothed column, non-logged col is not smoothed)
    df['obs_se'] = 1 / (1 + df['days'])
    df.loc[df['pseudo'] == 1, 'obs_se'] = PSEUDO_SE
    df['Age-standardized death rate'] = np.exp(df['ln(age-standardized death rate)'])
    df = process_input(df, 'location_id', 'days', 'Age-standardized death rate',
                       col_covs=[COVARIATE, 'intercept', 'obs_se'])
    
    # set bounds on Gaussian mixture weights 
    gm_bounds = np.repeat(np.array([[0, 1.]]), N_B, axis=0)
    gm_bounds[-1] = [0.18, 4.]
    gm_bounds = np.vstack([gm_bounds, [[0, np.inf]]])  # add bounds on sum of weights
    gm_fit_dict = {
        'bounds': gm_bounds
    }

    ## ## ## ## ## ## ## ## ## ## ## ## ## ## ## ## ## ## ## ## ## ## ## ##
    ## ## ## ## ## ## ## ## ## ## ## ## ## ## ## ## ## ## ## ## ## ## ## ##
    ## RUN MODEL
    # The Alpha Prior Model (flat asymmetric module)
    model = APFlatAsymmetricModel(
        beta_stride=2,
        mixture_size=N_B,
        daily_col='asddr',
        gm_fit_threshold=DATA_THRESHOLD,
        gm_fit_dict=gm_fit_dict,
        all_data=df,
        **model_info_dict,
        joint_model_fit_dict=basic_joint_model_fit_dict,
        basic_model_dict=basic_model_dict,
        fit_dict=fit_dict
    )
    model.run(
        n_draws=n_draws,
        prediction_times=np.arange(pred_days),
        cv_lower_threshold=1e-4, cv_upper_threshold=1.,
        smoothed_radius=[5, 5], num_smooths=2, exclude_groups=exclude_groups,
        exclude_below=0,
        last_info={
            model_location:[fix_day, fix_point]
        },
        initial_scalars=initial_scalars
    )
    daily_draws = model.process_draws(np.arange(pred_days),
                                      last_info={
                                          model_location:[fix_day, fix_point]
                                      })

    # turn draws into reporting space - ln(cumulative death rate)
    cumulative_draws = {}
    for group in daily_draws.keys():
        # sort
        loc_daily_draws = daily_draws[group][1][np.argsort(daily_draws[group][1][:,-1]),:]

        # get start pred
        if group == model_location and fix_point is not None:
            last_obs = fix_point
        else:
            last_obs = model.models[group].obs[-1]

        # add last turn to cumulative and last
        cumulative_draws.update({
            group: (daily_draws[group][0],
                    np.log(np.exp(last_obs) + np.exp(loc_daily_draws).cumsum(axis=1)))
        })

    return model, cumulative_draws


def plot_location(location, location_name, covariate_val, tm, lm, model_instance, draw, population, pdf=None, pred_days=PRED_DAYS):
    # get past curve point estimates
    tight_curve_t = np.arange(pred_days)
    tight_curve = tm.predict(tight_curve_t, group_name=location)
    if model_instance is None:
        loose_curve_t = np.arange(pred_days)
        loose_curve = lm.predict(loose_curve_t, group_name=location)
        loose_color = 'firebrick'
    else:
        # replace loose curve with mixture mean
        loose_curve_t = np.arange(pred_days)
        loose_curve = model_instance.predict(loose_curve_t, ln_gaussian_cdf, location)
        loose_color = 'darkgrey'

    # set up plot space
    fig, ax = plt.subplots(2, 2, figsize=(16.5, 8.5))

    # ln(asdr)
    ax[0, 0].scatter(tm.t, tm.obs, c='dodgerblue', edgecolors='navy')
    ax[0, 0].plot(draw[0], draw[1].mean(axis=0), color='dodgerblue')
    ax[0, 0].plot(tight_curve_t, tight_curve, color='forestgreen')
    ax[0, 0].plot(loose_curve_t, loose_curve, color=loose_color)
    ax[0, 0].fill_between(draw[0],
                          np.quantile(draw[1], 0.025, axis=0),
                          np.quantile(draw[1], 0.975, axis=0),
                          color='dodgerblue', alpha=0.25)
    ax[0, 0].set_xlim(tm.t.min() * 0.9, tm.t.max() + 28)
    ax[0, 0].set_ylabel('ln(asdr)')

    # asdr
    ax[0, 1].scatter(tm.t, np.exp(tm.obs), c='dodgerblue', edgecolors='navy')
    ax[0, 1].plot(draw[0], np.exp(draw[1]).mean(axis=0), color='dodgerblue')
    ax[0, 1].plot(tight_curve_t, np.exp(tight_curve), color='forestgreen')
    ax[0, 1].plot(loose_curve_t, np.exp(loose_curve), color=loose_color)
    ax[0, 1].fill_between(draw[0],
                          np.quantile(np.exp(draw[1]), 0.025, axis=0),
                          np.quantile(np.exp(draw[1]), 0.975, axis=0),
                          color='dodgerblue', alpha=0.25)
    ax[0, 1].set_ylabel('asdr')
    ax[0, 1].set_xlim(0, draw[0].max())
    ax[0, 1].set_ylim(0, np.quantile(np.exp(draw[1]), 0.975, axis=0).max()*1.1)

    # deaths
    ax[1, 0].scatter(tm.t, np.exp(tm.obs)*population, c='dodgerblue', edgecolors='navy')
    ax[1, 0].plot(draw[0], np.exp(draw[1]).mean(axis=0)*population, color='dodgerblue')
    ax[1, 0].plot(tight_curve_t, np.exp(tight_curve)*population, color='forestgreen')
    ax[1, 0].plot(loose_curve_t, np.exp(loose_curve)*population, color=loose_color)
    ax[1, 0].fill_between(draw[0],
                          np.quantile(np.exp(draw[1])*population, 0.025, axis=0),
                          np.quantile(np.exp(draw[1])*population, 0.975, axis=0),
                          color='dodgerblue', alpha=0.25)
    ax[1, 0].set_ylabel('deaths')
    ax[1, 0].set_xlim(0, draw[0].max())
    ax[1, 0].set_ylim(0, np.quantile(np.exp(draw[1])*population, 0.975, axis=0).max() * 1.1)
    ax[1, 0].set_xlabel('days')

    # daily deaths
    ax[1, 1].scatter(tm.t[1:], np.exp(tm.obs)[1:]*population - np.exp(tm.obs)[:-1]*population,
                     c='dodgerblue', edgecolors='navy')
    ax[1, 1].plot(draw[0][1:], (np.exp(draw[1])[:, 1:]*population - np.exp(draw[1])[:, :-1]*population).mean(axis=0),
                  color='dodgerblue')
    ax[1, 1].plot(tight_curve_t[1:], np.exp(tight_curve)[1:]*population - np.exp(tight_curve)[:-1]*population,
                  color='forestgreen')
    ax[1, 1].plot(loose_curve_t[1:], np.exp(loose_curve)[1:]*population - np.exp(loose_curve)[:-1]*population,
                  color=loose_color)
    ax[1, 1].fill_between(draw[0][1:],
                          np.quantile(np.exp(draw[1])[:, 1:]*population
                                      - np.exp(draw[1])[:, :-1]*population, 0.025, axis=0),
                          np.quantile(np.exp(draw[1])[:, 1:]*population
                                      - np.exp(draw[1])[:, :-1]*population, 0.975, axis=0),
                          color='dodgerblue', alpha=0.25)
    ax[1, 1].set_ylabel('daily deaths')
    ax[1, 1].set_xlim(0, draw[0].max())
    ax[1, 1].set_xlabel('days')

    plt.suptitle(f'{location_name} - SD cov: {np.round(covariate_val, 2)}', y=1.00025)
    plt.tight_layout()
    if pdf is not None:
        pdf.savefig(fig)
    else:
        plt.show()


def run_death_models():
<<<<<<< HEAD
    """
    args = argparse.Namespace(
        model_location_id=523,
        data_file='/ihme/covid-19/deaths/dev/2020_04_25_US_store_full/model_data_google_21/523.csv',
        cov_file='/ihme/covid-19/deaths/dev/2020_04_25_US_store_full/model_data_google_21/523_covariate.csv',
        last_day_file='/ihme/covid-19/deaths/dev/2020_04_25_US_store_full/last_day.csv',
        peaked_file='/ihme/covid-19/deaths/mobility_inputs/2020_04_20/peak_locs_april20_.csv',
        output_dir='/ihme/covid-19/deaths/dev/2020_04_25_US_store_full/model_data_google_21/523',
        covariate_effect='gamma',
        n_draws=333
    )
    """
=======
#     args = argparse.Namespace(
#         model_location_id=4657,
#         data_file='/ihme/covid-19/deaths/prod/2020_04_25_Europe_final/model_data_google_21/4657.csv',
#         cov_file='/ihme/covid-19/deaths/prod/2020_04_25_Europe_final/model_data_google_21/4657_covariate.csv',
#         last_day_file='/ihme/covid-19/deaths/prod/2020_04_25_Europe_final/last_day.csv',
#         peaked_file='/ihme/covid-19/deaths/mobility_inputs/2020_04_14/final_peak_locs_04_14.csv',
#         output_dir='/ihme/covid-19/deaths/prod/2020_04_25_Europe_final/model_data_google_21/4657',
#         covariate_effect='gamma',
#         n_draws=333
#     )

>>>>>>> f71f0861
    parser = argparse.ArgumentParser()
    parser.add_argument(
        '--model_location_id', help='id of location to which we are standardizing.', type=int
    )
    parser.add_argument(
        '--data_file', help='Name of location-standardized data file.', type=str
    )
    parser.add_argument(
        '--cov_file', help='Name of covariate file.', type=str
    )
    parser.add_argument(
        '--last_day_file', help='Name of last day of deaths file.', type=str
    )
    parser.add_argument(
        '--peaked_file', help='Name of peaked locations file.', type=str
    )
    parser.add_argument(
        '--output_dir', help='Where we are storing results.', type=str
    )
    parser.add_argument(
        '--covariate_effect', help='Whether covariate is acting on beta or gamma.', type=str
    )
    parser.add_argument(
        '--n_draws', help='How many samples to take.', type=int
    )
    args = parser.parse_args()

    logger.info(args)
    # read data
    df = pd.read_csv(args.data_file)
    cov_df = pd.read_csv(args.cov_file)

    # try setting floor for covariate
    cov_df.loc[cov_df[COVARIATE] < 0.5, COVARIATE] = 0.5

    # attach covs to data file
    df = pd.merge(df, cov_df[['location_id', COVARIATE]], how='left')
    if df[COVARIATE].isnull().any():
        missing_locs = df.loc[df[COVARIATE].isnull(), 'Location'].unique().tolist()
        print(f'The following locations are missing covariates: {", ".join(missing_locs)}')
        df = df.loc[~df[COVARIATE].isnull()]
    df = df.sort_values(['location_id', 'Days']).reset_index(drop=True)  # 'Country/Region',

    # encode location_id for more explicit str indexing in model
    df['location_id'] = '_' + df['location_id'].astype(str)

    # add intercept
    df['intercept'] = 1.0

    # identify covariate value for our location
    location_cov = cov_df.loc[cov_df['location_id'] == args.model_location_id,
                              COVARIATE].item()

    # get list of peaked locations
    peaked_df = pd.read_csv(args.peaked_file)
    peaked_df['location_id'] = '_' + peaked_df['location_id'].astype(str)

    # get true ln(dr) on last day
    last_day_df = pd.read_csv(args.last_day_file)
    last_day_df = last_day_df.loc[last_day_df['location_id'] == args.model_location_id]
    if last_day_df.empty:
        fix_point = None
        fix_day = None
    else:
        fix_point = last_day_df['ln(death rate)'].item()
        fix_day = last_day_df['Days'].item()

    ## run models
    model_seed = get_hash(f'_{args.model_location_id}')
    np.random.seed(model_seed)
    # AP model for data poor
    if len(df.loc[df['location_id'] == f'_{args.model_location_id}']) < DATA_THRESHOLD:
        logger.info('Running data poor model')
        # or df.loc[df['location_id'] == f'_{args.model_location_id}', 'Deaths'].max() < 5:
        #
        # are we using a beta or gamma covariate
        if args.covariate_effect == 'beta':
            fix_gamma = True
        elif args.covariate_effect == 'gamma':
            fix_gamma = False

        # alpha prior model (no flat top)
        tight_model, loose_model, draws = ap_model(
            df=df[['location_id', 'intercept', 'Days', 'pseudo', 'ln(age-standardized death rate)', COVARIATE]],
            model_location=f'_{args.model_location_id}',
            location_cov=location_cov,
            n_draws=args.n_draws,
            peaked_groups=peaked_df.loc[peaked_df['location_id'].isin(df['location_id'].unique().tolist()), 'location_id'].to_list(),
            exclude_groups=peaked_df.loc[peaked_df['Location'] == 'Wuhan', 'location_id'].unique().tolist(),
            fix_gamma=fix_gamma,
            fix_point=fix_point,
            fix_day=fix_day
        )
        model = 'AP'
        
        # # get point estimate
        # d = pd.to_datetime(cov_df.loc[cov_df['location_id'] == args.model_location_id, 'threshold_date'].item())
        # t = np.arange(PRED_DAYS)
        # if f'_{args.model_location_id}' in list(draws.keys()):
        #     loose_curve = loose_model.predict(t, group_name=location)
        # else:

        # asdr = np.exp(tight_model.predict(t, ln_gaussian_cdf, f'_{args.model_location_id}'))
        # asddr = asdr[1:] - asdr[:-1]
        # point_df = pd.DataFrame({
        #     'location_id':args.model_location_id,
        #     'Date':[d + timedelta(days=int(t_i)) for t_i in t[1:]],
        #     'Age-standardized death rate':asddr
        # })
    else: # AP model for data rich
        logger.info('Running data rich model.')
        tight_model, draws = ap_flat_asym_model(
            df=df[['location_id', 'intercept', 'Days', 'pseudo', 'ln(age-standardized death rate)', COVARIATE]],
            model_location=f'_{args.model_location_id}',
            n_draws=args.n_draws,
            peaked_groups=peaked_df.loc[peaked_df['location_id'].isin(df['location_id'].unique().tolist()), 'location_id'].to_list(),
            exclude_groups=peaked_df.loc[peaked_df['Location'] == 'Wuhan', 'location_id'].unique().tolist(),
            fix_point=fix_point,
            fix_day=fix_day
        )
        loose_model = tight_model  # just to plug into plot
        model = 'AP flat asymmetrical'
        
        # get point estimate
        d = pd.to_datetime(cov_df.loc[cov_df['location_id'] == args.model_location_id, 'threshold_date'].item())
        t = np.arange(PRED_DAYS)
        asdr = np.exp(tight_model.predict(t, ln_gaussian_cdf, f'_{args.model_location_id}'))
        asddr = asdr[1:] - asdr[:-1]
        point_df = pd.DataFrame({
            'location_id':args.model_location_id,
            'Date':[d + timedelta(days=int(t_i)) for t_i in t[1:]],
            'Age-standardized death rate':asddr
        })

    # only save this location and overall draws
    subset_draws = dict()
    for model_label in [f'_{args.model_location_id}', 'overall']:
        if model_label in list(draws.keys()):
            subset_draws.update({
                model_label: draws[model_label]
            })

    # store outputs
    # data
    df[['location_id', 'intercept', 'Days', 'pseudo', 'ln(age-standardized death rate)', COVARIATE]].to_csv(f'{args.output_dir}/data.csv', index=False)
    # loose
    if model == 'AP':
        logger.info('Writing loose models.')
        with open(f'{args.output_dir}/loose_models.pkl', 'wb') as fwrite:
            pickle.dump(loose_model.models, fwrite, -1)
        with open(f'{args.output_dir}/loose_model_fit_dict.pkl', 'wb') as fwrite:
            pickle.dump(loose_model.fit_dict, fwrite, -1)
    else:
        # GM data
        logger.info('Writing Gaussian mixture metadata')
        with open(f'{args.output_dir}/gaussian_mixtures.pkl', 'wb') as fwrite:
            pickle.dump(tight_model.gaussian_mixtures, fwrite, -1)
        point_df.to_csv(f'{args.output_dir}/gm_point_estimate.csv', index=False)
    # tight
    logger.info('Writing tight models')
    with open(f'{args.output_dir}/tight_models.pkl', 'wb') as fwrite:
        pickle.dump(tight_model.models, fwrite, -1)
    with open(f'{args.output_dir}/tight_model_fit_dict.pkl', 'wb') as fwrite:
        pickle.dump(tight_model.fit_dict, fwrite, -1)
    # subset draws
    logger.info('Writing draws')
    with open(f'{args.output_dir}/draws.pkl', 'wb') as fwrite:
        pickle.dump(subset_draws, fwrite, -1)

    # plot (special condition if using multiple Gaussian)
    if model == 'AP':
        model_instance = None
    else:
        model_instance = tight_model
    logger.info('Writing model fit plots.')
    with PdfPages(f'{args.output_dir}/model_fits.pdf') as pdf:
        for location in tight_model.models.keys():
            location_name = df.loc[df['location_id'] == location, 'Location'].values[0]
            plot_location(location=location,
                          location_name=location_name,
                          covariate_val=cov_df.loc[cov_df['Location'] == location_name, COVARIATE].item(),
                          tm=tight_model.models[location],
                          lm=loose_model.models[location],
                          model_instance=model_instance,
                          draw=draws[location],
                          population=df.loc[df['location_id'] == location, 'population'].values[0],
                          pdf=pdf)


if __name__ == '__main__':
    run_death_models()<|MERGE_RESOLUTION|>--- conflicted
+++ resolved
@@ -120,13 +120,8 @@
 
     # for prediction of places with no data
     alpha_times_beta = np.exp(0.7)
-<<<<<<< HEAD
     obs_bounds = [40, np.inf] # filter the data rich models
     predict_cov = np.array([1.0, location_cov, 1.0]) # new covariates for the places.
-=======
-    obs_bounds = [40, np.inf]  # filter the data rich models
-    predict_cov = np.array([1.0, location_cov, 1.0])  # new covariates for the places.
->>>>>>> f71f0861
 
     # tight prior control panel
     tight_info_dict = {
@@ -192,7 +187,7 @@
             'fe_bounds': [fe_bounds[0], [1, 1], fe_bounds[2]]
         })
     tight_model.run(last_info=last_info,
-                    initial_scalars=initial_scalars, 
+                    initial_scalars=initial_scalars,
                     **draw_dict)
     loose_model = APModel(
         all_data=df,
@@ -207,7 +202,7 @@
             'fe_bounds': [fe_bounds[0], [1, 1], fe_bounds[2]]
         })
     loose_model.run(last_info=last_info,
-                    initial_scalars=initial_scalars, 
+                    initial_scalars=initial_scalars,
                     **draw_dict)
 
     # get truncated draws
@@ -381,8 +376,8 @@
     df['Age-standardized death rate'] = np.exp(df['ln(age-standardized death rate)'])
     df = process_input(df, 'location_id', 'days', 'Age-standardized death rate',
                        col_covs=[COVARIATE, 'intercept', 'obs_se'])
-    
-    # set bounds on Gaussian mixture weights 
+
+    # set bounds on Gaussian mixture weights
     gm_bounds = np.repeat(np.array([[0, 1.]]), N_B, axis=0)
     gm_bounds[-1] = [0.18, 4.]
     gm_bounds = np.vstack([gm_bounds, [[0, np.inf]]])  # add bounds on sum of weights
@@ -527,7 +522,6 @@
 
 
 def run_death_models():
-<<<<<<< HEAD
     """
     args = argparse.Namespace(
         model_location_id=523,
@@ -540,19 +534,6 @@
         n_draws=333
     )
     """
-=======
-#     args = argparse.Namespace(
-#         model_location_id=4657,
-#         data_file='/ihme/covid-19/deaths/prod/2020_04_25_Europe_final/model_data_google_21/4657.csv',
-#         cov_file='/ihme/covid-19/deaths/prod/2020_04_25_Europe_final/model_data_google_21/4657_covariate.csv',
-#         last_day_file='/ihme/covid-19/deaths/prod/2020_04_25_Europe_final/last_day.csv',
-#         peaked_file='/ihme/covid-19/deaths/mobility_inputs/2020_04_14/final_peak_locs_04_14.csv',
-#         output_dir='/ihme/covid-19/deaths/prod/2020_04_25_Europe_final/model_data_google_21/4657',
-#         covariate_effect='gamma',
-#         n_draws=333
-#     )
-
->>>>>>> f71f0861
     parser = argparse.ArgumentParser()
     parser.add_argument(
         '--model_location_id', help='id of location to which we are standardizing.', type=int
@@ -647,7 +628,7 @@
             fix_day=fix_day
         )
         model = 'AP'
-        
+
         # # get point estimate
         # d = pd.to_datetime(cov_df.loc[cov_df['location_id'] == args.model_location_id, 'threshold_date'].item())
         # t = np.arange(PRED_DAYS)
@@ -675,7 +656,7 @@
         )
         loose_model = tight_model  # just to plug into plot
         model = 'AP flat asymmetrical'
-        
+
         # get point estimate
         d = pd.to_datetime(cov_df.loc[cov_df['location_id'] == args.model_location_id, 'threshold_date'].item())
         t = np.arange(PRED_DAYS)
