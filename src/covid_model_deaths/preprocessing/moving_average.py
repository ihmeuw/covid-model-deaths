--- conflicted
+++ resolved
@@ -27,11 +27,7 @@
     data = data.loc[:, required_columns].set_index(COLUMNS.date).loc[:, measure]
 
     buffer_window = 5
-<<<<<<< HEAD
-    if len(data) < buffer_window + 1:
-=======
     if len(data) <= buffer_window:
->>>>>>> f21de9ed
         return data
     
     # extend traingular weighted diffs over last/first days of window
