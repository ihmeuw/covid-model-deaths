import numpy as np
import pandas as pd
<<<<<<< HEAD
import seaborn as sns
from scipy import stats
=======

from covid_model_deaths.globals import COLUMNS, LOCATIONS
from covid_model_deaths.preprocessing import expanding_moving_average_by_location, backcast_all_locations


def compute_backcast_log_age_specific_death_rates(df: pd.DataFrame, age_pop_df: pd.DataFrame,
                                                  age_death_df: pd.DataFrame, standardize_location_id: int,
                                                  subnat: bool, rate_threshold: int) -> pd.DataFrame:
    df = process_death_df(df, subnat)
    # get implied death rate based on "standard" population (using average
    # of all possible locations atm)
    standard_age_death_df = get_standard_age_death_df(age_death_df)
    location_to_standardize = age_pop_df[COLUMNS.location_id] == standardize_location_id
    age_pattern_df = age_pop_df.loc[location_to_standardize].merge(standard_age_death_df)

    implied_df = standard_age_death_df.merge(age_pop_df)
    implied_df[COLUMNS.implied_death_rate] = implied_df[COLUMNS.death_rate_bad] * implied_df[COLUMNS.age_group_weight]
    implied_df = implied_df.groupby(COLUMNS.location_id, as_index=False)[COLUMNS.implied_death_rate].sum()
    df = df.merge(implied_df)

    # age-standardize
    df[COLUMNS.age_standardized_death_rate] = df.apply(
        lambda x: get_asdr(
            x[COLUMNS.death_rate],
            x[COLUMNS.implied_death_rate],
            age_pattern_df),
        axis=1)
    df[COLUMNS.ln_age_death_rate] = np.log(df[COLUMNS.age_standardized_death_rate])

    # keep above our threshold death rate, start counting days from there
    df = df.loc[df[COLUMNS.ln_age_death_rate] >= rate_threshold]

    df[COLUMNS.day1] = df.groupby([COLUMNS.country, COLUMNS.location], as_index=False)[COLUMNS.date].transform('min')
    df[COLUMNS.days] = df[COLUMNS.date] - df[COLUMNS.day1]
    df[COLUMNS.days] = df[COLUMNS.days].apply(lambda x: x.days)
    del df[COLUMNS.day1]

    # for Hubei, move it a few days out
    # TODO: document this better.
    if 'Hubei' in df[COLUMNS.location].to_list():
        df.loc[df[COLUMNS.location] == 'Hubei', COLUMNS.days] += 3
        print('Moving Hubei out a few days')

    sort_columns = [COLUMNS.location_id, COLUMNS.country, COLUMNS.location, COLUMNS.date]
    df = df.sort_values(sort_columns).reset_index(drop=True)

    df = drop_lagged_deaths_by_location(df)
    df = add_moving_average_ln_asdr(df, rate_threshold)
    df = add_days_since_last_day_of_two_deaths(df)

    # interpolate back to threshold
    df = backcast_all_locations(df, rate_threshold)
    return df.reset_index(drop=True)


####################
# Helper functions #
####################
# TODO:
#  - Excavate library code.
#  - Vectorize where possible.
#  - Leave behind processing specific to produce the computation
#  - Move processing-specific code to application package
#  - Wrap in cli.

def process_death_df(death_df: pd.DataFrame, subnat: bool) -> pd.DataFrame:
    """Subset and filter the death data."""
    death_df = death_df.sort_values([COLUMNS.country, COLUMNS.location, COLUMNS.date]).reset_index(drop=True)

    if subnat:
        # FIXME: Faulty logic.  Use location hierarchy
        location_matches_country = death_df[COLUMNS.location] == death_df[COLUMNS.country]
        mexico_is_special = death_df[COLUMNS.location_id] == 4657
        death_df = death_df.loc[~location_matches_country | mexico_is_special].reset_index(drop=True)

    bad_locations = ['Outside Wuhan City, Hubei', 'Outside Hubei']
    bad_location_data = death_df[COLUMNS.location].isin(bad_locations)
    death_df = death_df.loc[~bad_location_data].reset_index(drop=True)

    # TODO: Check preconditions on data sets well before this.
    n_loc_ids = len(death_df[[COLUMNS.location_id]].drop_duplicates())
    n_country_locations = len(death_df[[COLUMNS.country, COLUMNS.location]].drop_duplicates())
    n_id_country_locations = len(death_df[[COLUMNS.location_id, COLUMNS.country, COLUMNS.location]].drop_duplicates())
    if not n_loc_ids == n_country_locations == n_id_country_locations:
        raise ValueError(
            'location_id, Country/Region + Location, and location_id + Country/Region + Location '
            'are not all acceptable keys. I assume this is true, check why not.'
        )
    return death_df
>>>>>>> f71f0861


def get_standard_age_death_df(age_death_df: pd.DataFrame) -> pd.DataFrame:
    """Compute or select the age death pattern."""
    global_loc = age_death_df[COLUMNS.location_id] == LOCATIONS.global_aggregate.id
    keep_columns = [COLUMNS.age_group, COLUMNS.death_rate_bad]
    return age_death_df.loc[global_loc, keep_columns].reset_index(drop=True)


def get_asdr(true_rate, implied_rate, age_pattern_df: pd.DataFrame):
    scaled_rate = age_pattern_df['death_rate'] * (true_rate / implied_rate)
    return (scaled_rate * age_pattern_df['age_group_weight_value']).sum()


def drop_lagged_deaths_by_location(data: pd.DataFrame) -> pd.DataFrame:
    """Drop rows from data where no new deaths occurred on the current day.

    Parameters
    ----------
    data
        The dataset containing lagged deaths.

    Returns
    -------
        The same dataset with rows containing lagged deaths removed.

    """
    required_columns = [COLUMNS.location_id, COLUMNS.date, COLUMNS.deaths]
    lagged_deaths = (
        data.loc[:, required_columns]
            .groupby(COLUMNS.location_id, as_index=False)
            .apply(lambda x: ((x[COLUMNS.date] == x[COLUMNS.date].max())
                              & (x[COLUMNS.deaths] == x[COLUMNS.deaths].shift(1))))
            .droplevel(0)
    )
    return data.loc[~lagged_deaths]


def add_moving_average_ln_asdr(data: pd.DataFrame, rate_threshold: float) -> pd.DataFrame:
    """Smooths over the log age specific death rate.

    Parameters
    ----------
    data
        The data with the age specific death rate to smooth over.
    rate_threshold
        The minimum age specific death rate.  Values produced in the
        averaging will be pinned to this.

    Returns
    -------
        The same data with the log asdr replaced with its average and a new
        column with the original observed asdr.

    """
<<<<<<< HEAD
    if measure not in MEASURES:
        raise ValueError(f'Invalid measure {measure} - valid measures are {", ".join(MEASURES)}')

    df = pd.read_csv(f'/ihme/covid-19/model-inputs/{data_version}/{measure}.csv')

    if 'date' in df.columns:
        df['date'] = pd.to_datetime(df['date'])
    elif 'Date' in df.columns:
        df['Date'] = pd.to_datetime(df['Date'])
    
    if 'location_id' in df.columns:
        df['location_id'] = df['location_id'].astype(int)

    return df


def plot_crude_rates(df: pd.DataFrame, level: str = None):
    """Plots crude (population level) rates."""
    # TODO: Generalize and switch to location ids.
    # TODO: Move to plotting module, auto-generate plots in a standard location
    #  during model runs.
    # subset if needed
    if level == 'subnat':
        df = df.loc[df['Location'] != df['Country/Region']].reset_index(drop=True)
    elif level == 'admin0':
        df = df.loc[df['Location'] == df['Country/Region']].reset_index(drop=True)
    elif level is not None:
        raise ValueError('Invalid level specified in plotting call.')

    # do the plotting
    fig, ax = plt.subplots(figsize=(20, 12))
    ax.xaxis.set_major_locator(ticker.MaxNLocator(integer=True))
    df = df.sort_values(['Country/Region', 'Location', 'Date'])
    for location, country in df[['Location', 'Country/Region']].drop_duplicates().values:
        # TODO: Make a rule or abstract to a country-style mapping.
        if country == 'China':
            style = '--'
        elif country == 'United States of America':
            style = ':'
        elif country == 'Italy':
            style = '-.'
        elif country == 'Spain':
            style = (0, (1, 10))
        elif country == 'Germany':
            style = (0, (5, 10))
        else:
            style = '-'
        plt.plot(df.loc[df['Location'] == location, 'Days'],
                 np.log(df.loc[df['Location'] == location, 'Death rate']),
                 label=location, linestyle=style)
    plt.xlabel('Days')
    plt.xlim(0, df['Days'].max())
    plt.ylabel('ln(death rate)')
    plt.legend(loc='upper center', bbox_to_anchor=(0.5, -0.05), ncol=6)
    plt.show()


class DeathModelData:
    """Wrapper class that does mortality rate backcasting."""

    # TODO: Pull out data processing separately from modeling.
    # TODO: rate threshold global.
    def __init__(self, df: pd.DataFrame, age_pop_df: pd.DataFrame, age_death_df: pd.DataFrame,
                 standardize_location_id: int, model_type: str, subnat: bool = False,
                 rate_threshold: int = -15):
        """
        Parameters
        ----------
        df
        age_pop_df
        age_death_df
        standardize_location_id
        model_type
        subnat
        rate_threshold

        """
        # set rate
        self.rate_threshold = rate_threshold

        # get model dataset
        # TODO: remove the arg?
        if model_type != 'threshold':
            raise ValueError('Must set model type to be threshold.')
        df = df.sort_values(['Country/Region', 'Location', 'Date']).reset_index(drop=True)

        # restrict subnat if needed
        if subnat:
            # this logic should be sound...?
            df = df.loc[df['Location'] != df['Country/Region']].reset_index(drop=True)

        df = df.loc[df['Location'] != 'Outside Wuhan City, Hubei'].reset_index(drop=True)

        df = df.loc[df['Location'] != 'Outside Hubei'].reset_index(drop=True)

        # make sure we don't have naming problem
        # TODO: Check preconditions on data sets well before this.  Use
        #  proper errors.
        assert (len(df[['location_id']].drop_duplicates())
                == len(df[['Country/Region', 'Location']].drop_duplicates())
                == len(df[['location_id', 'Country/Region', 'Location']].drop_duplicates())), (
            'Location, location_id, Country/Region + Location, and location_id + Country/Region + Location '
            'are not all acceptible keys. I assume this is true, check why not.'
        )

        # get implied death rate based on "standard" population (using average
        # of all possible locations atm)
        implied_df = (age_death_df
                      .loc[age_death_df.location_id == 1, ['age_group', 'death_rate']]
                      .reset_index(drop=True))
        # attach to age pattern for scaling in asdr function
        self.age_pattern_df = age_pop_df.loc[age_pop_df.location_id == standardize_location_id].merge(implied_df)
        implied_df = implied_df.merge(age_pop_df)
        implied_df['Implied death rate'] = implied_df['death_rate'] * implied_df['age_group_weight_value']
        implied_df = implied_df.groupby('location_id', as_index=False)['Implied death rate'].sum()
        df = df.merge(implied_df)

        # age-standardize
        df['Age-standardized death rate'] = df.apply(
            lambda x: self.get_asdr(
                x['Death rate'],
                x['Implied death rate'],
                self.age_pattern_df),
            axis=1)
        df['ln(age-standardized death rate)'] = np.log(df['Age-standardized death rate'])

        # keep above our threshold death rate, start counting days from there
        df = df.loc[df['ln(age-standardized death rate)'] >= rate_threshold]
        df['Day1'] = df.groupby(['Country/Region', 'Location'], as_index=False)['Date'].transform('min')
        df['Days'] = df['Date'] - df['Day1']
        df['Days'] = df['Days'].apply(lambda x: x.days)
        del df['Day1']

        # for Hubei, move it a few days out
        # TODO: document this better.
        if 'Hubei' in df['Location'].to_list():
            df.loc[df['Location'] == 'Hubei', 'Days'] += 3
            print('Moving Hubei out a few days')

        # interpolate back to threshold
        df = self._backcast_all_locations(df)

        self.dep_var = 'ln(age-standardized death rate)'
        self.df = df.reset_index(drop=True)

    def _backcast_all_locations(self, df: pd.DataFrame) -> pd.DataFrame:
        # sort dataset
        df = df.copy()
        df = df.sort_values(['location_id', 'Country/Region', 'Location', 'Date']).reset_index(drop=True)

        # get delta, drop last day if it does not contain new deaths (assume lag)
        diff = df['ln(age-standardized death rate)'].values[1:] - df['ln(age-standardized death rate)'].values[:-1]
        df['Delta ln(asdr)'] = np.nan
        df['Delta ln(asdr)'][1:] = diff
        df['first_point'] = df.groupby(['location_id', 'Country/Region', 'Location'], as_index=False).Days.transform(
            'min')
        df.loc[df['Days'] == df['first_point'], 'Delta ln(asdr)'] = np.nan
        df['last_point'] = df.groupby(['location_id', 'Country/Region', 'Location'], as_index=False).Days.transform(
            'max')
        df = df.loc[~((df['Days'] == df['last_point']) & (df['Delta ln(asdr)'] == 0))]

        # clean up (will add delta back after expanding)
        del df['first_point']
        del df['last_point']
        del df['Delta ln(asdr)']

        # fill in missing days and smooth
        loc_df_list = [df.loc[df['location_id'] == loc_id] for loc_id in df['location_id'].unique()]
        df = pd.concat(
            [moving_average(loc_df, 'ln(age-standardized death rate)', self.rate_threshold) for loc_df in loc_df_list]
        ).reset_index(drop=True)

        ###############################
        # RE-APPLY SECOND DEATH INDEX #
        ###############################
        # TODO: Important things get their own functions.
        # after we expand out days in the moving average bit, need to check we
        # don't do so for days at the beginning with 2 deaths (happens in
        # Other Counties, WA)
        # make sure we still start at last day of two deaths
        df['last_day_two'] = df.loc[df['Deaths'] == 2].groupby('location_id', as_index=False).Date.transform('max')
        df = df.loc[(df['last_day_two'].isnull()) | (df['Date'] == df['last_day_two'])]
        df['two_date'] = df.groupby('location_id', as_index=False).Date.transform('min')

        # just want second death on, and only where total deaths
        df = df.loc[df['Date'] >= df['two_date']]
        df['Days'] = df['Date'] - df['two_date']
        df['Days'] = df['Days'].apply(lambda x: x.days)
        df = df.sort_values(['location_id', 'Location', 'Country/Region', 'Days']).reset_index(drop=True)
        ###################################

        # get delta
        obs_diff = (df['Observed ln(age-standardized death rate)'].values[1:]
                    - df['Observed ln(age-standardized death rate)'].values[:-1])
        diff = df['ln(age-standardized death rate)'].values[1:] - df['ln(age-standardized death rate)'].values[:-1]
        df['Delta ln(asdr)'] = np.nan
        df['Delta ln(asdr)'][1:] = diff
        df['Observed delta ln(asdr)'] = np.nan
        df['Observed delta ln(asdr)'][1:] = obs_diff
        df['first_point'] = (df
                             .groupby(['location_id', 'Country/Region', 'Location'], as_index=False)
                             .Days.transform('min'))
        df.loc[df['Days'] == df['first_point'], 'Delta ln(asdr)'] = np.nan
        df.loc[df['Days'] == df['first_point'], 'Observed delta ln(asdr)'] = np.nan

        # project backwards using lagged ln(asdr)
        delta_df = df.copy()
        delta_df = delta_df.loc[(delta_df['Days'] > 0) & (delta_df['Days'] <= 5)]
        delta_df = (delta_df
                    .groupby(['location_id', 'Country/Region', 'Location'], as_index=False)['Delta ln(asdr)']
                    .mean())
        delta_df = delta_df.loc[(delta_df['Delta ln(asdr)'] > 1e-4) &
                                (~delta_df['Location'].isin(['Life Care Center, Kirkland, WA']))]
        bc_location_ids = delta_df['location_id'].to_list()
        bc_df = pd.concat([
            self._backcast_ln_asdr(bc_location_id,
                                   df.loc[df['location_id'] == bc_location_id],
                                   delta_df.loc[delta_df['location_id'] == bc_location_id, 'Delta ln(asdr)'].item())
            for bc_location_id in bc_location_ids
        ])
        df = df.append(bc_df)
        df = df.sort_values(['location_id', 'Days']).reset_index(drop=True)
        # TODO: Document this assumption about back-filling.
        df[['Location', 'Country/Region', 'population']] = (df[['Location', 'Country/Region', 'population']]
                                                            .fillna(method='backfill'))
        df['location_id'] = df['location_id'].astype(int)
        df['first_point'] = df.groupby(['Country/Region', 'Location'], as_index=False).Days.transform('min')
        df.loc[df['first_point'] < 0, 'Days'] = df['Days'] - df['first_point']
        del df['first_point']

        return df

    def _backcast_ln_asdr(self, location_id: int, df: pd.DataFrame, bc_step: int) -> pd.DataFrame:
        # get first point
        start_rep = df.sort_values('Days').reset_index(drop=True)['ln(age-standardized death rate)'][0]

        # backcast if above threshold (already dropped below, so other case
        # is == threshold)
        if start_rep > self.rate_threshold:
            # count from threshold on
            bc_rates = np.arange(self.rate_threshold, start_rep, bc_step)
            bc_df = pd.DataFrame({
                'location_id': location_id,
                'ln(age-standardized death rate)': np.flip(bc_rates)
            })

            # remove fractional step from last  (we force the threshold day to
            # be 0, so the partial day ends up getting added onto the first
            # day) no longer add date, since we have partial days
            if df['Days'].min() != 0:
                raise ValueError(f'First day is not 0, as expected... (location_id: {location_id})')
            bc_df['Days'] = -bc_df.index - (start_rep - bc_rates[-1]) / bc_step

            # don't project more than 10 days back, or we will have PROBLEMS
            bc_df = (bc_df
                     .loc[bc_df['Days'] >= -10, ['location_id', 'Days', 'ln(age-standardized death rate)']]
                     .reset_index(drop=True))
        else:
            assert start_rep == self.rate_threshold, 'First value is below threshold, should not be possible.'
            bc_df = pd.DataFrame(columns=['location_id', 'Days', 'ln(age-standardized death rate)'])

        return bc_df

    @staticmethod
    def get_asdr(true_rate, implied_rate, age_pattern_df: pd.DataFrame):
        scaled_rate = age_pattern_df['death_rate'] * (true_rate / implied_rate)

        return (scaled_rate * age_pattern_df['age_group_weight_value']).sum()


def moving_average(df: pd.DataFrame, rate_var: str, rate_threshold: int = None, reset_days: bool = False) -> pd.DataFrame:
    if reset_days:
        df['Days'] -= df['Days'].min()
    if df.location_id.unique().size != 1:
        raise ValueError('Multiple locations in dataset.')
    if df['Days'].min() != 0:
        raise ValueError('Not starting at 0')
    df = df.merge(pd.DataFrame({'Days': np.arange(df['Days'].min(), df['Days'].max()+1)}), how='outer')
    df = df.sort_values('Days').reset_index(drop=True)
    df.loc[df['Date'].isnull(), 'Date'] = (df.loc[df['Date'].isnull(), 'Days']
                                           .apply(lambda x: df['Date'].min() + timedelta(days=x)))
    # TODO: Document.
    df = df.fillna(method='pad')

    # FIXME: Shadowing variable from outer scope.  Make a separate
    #  function.
    def moving_3day_avg(day, df):
        # determine difference
        days = np.array([day-1, day, day+1])
        days = days[days >= 0]
        days = days[days <= df['Days'].max()]
        avg = df.loc[df['Days'].isin(days), rate_var].mean()

        return avg

    # get diffs
    avgs = [moving_3day_avg(i, df) for i in df['Days']]
    df[f'Observed {rate_var}'] = df[rate_var]
    df[rate_var] = avgs

    # replace last point w/ daily value over 3->2 and 2->1 and the first
    # with 1->2, 2->3; use observed if 3 data points or less
    if len(df) > 3:
        last_step = np.mean(np.array(avgs[-3:-1]) - np.array(avgs[-4:-2]))
        df[rate_var][len(df)-1] = (df[rate_var][len(df)-2]
                                                            + last_step)
        first_step = np.mean(np.array(avgs[2:4]) - np.array(avgs[1:3]))
        df[rate_var][0] = df[rate_var][1] - first_step
        if rate_threshold is not None and df[rate_var][0] < rate_threshold:
            df[rate_var][0] = rate_threshold
    else:
        df[rate_var] = df[f'Observed {rate_var}']

    return df


class LeadingIndicator:
    def __init__(self, full_df: pd.DataFrame, data_version: str = 'best'):
        # expect passed in file to be `full_data.csv`
        self.data_version = data_version
        self.full_df = self._clean_up_dataset(full_df)
        
    def _tests_per_capita(self, pop_df: pd.DataFrame) -> pd.DataFrame:
        # load testing data from snapshot
        us_df = pd.read_csv(f'/ihme/covid-19/snapshot-data/{self.data_version}/covid_onedrive/Testing/us_states_tests.csv')
        us_df['Date'] = pd.to_datetime(us_df['date'], format='%d.%m.%Y')
        us_df = us_df.rename(index=str, columns={'totaltestresults':'Tests'})
        g_df = pd.read_csv(f'/ihme/covid-19/snapshot-data/{self.data_version}/covid_onedrive/Testing/global_admin0_tests.csv')
        g_df['Date'] = pd.to_datetime(g_df['date'], format='%d.%m.%Y')
        g_df = g_df.rename(index=str, columns={'total_tests':'Tests'})
        df = us_df[['location_id', 'Date', 'Tests']].append(g_df[['location_id', 'date', 'Tests']])
        #df = pd.read_csv('/home/j/temp/kcausey/covid19/test_prop/data_smooth_4_27_global.csv')
        #df = df.rename(index=str, columns={'daily_total':'Tests'})
        #df['Date'] = pd.to_datetime(df['date'])
        
        # format and get testing rate
        df = df.loc[(~df['location_id'].isnull()) & (~df['Tests'].isnull())]
        df = df.sort_values(['location_id', 'Date']).reset_index(drop=True)
        #df['Tests'] = df.groupby('location_id', as_index=False)['Tests'].cumsum()
        df = df.merge(pop_df)
        df['Testing rate'] = df['Tests'] / df['population']
        
        # smooth
        df['ln(testing rate)'] = np.log(df['Testing rate'])
        df.loc[df['Tests'] == 0, 'ln(testing rate)'] = np.log(0.1 / df['population'])
        df['day0'] = df.groupby('location_id', as_index=False)['Date'].transform(min)
        df['Days'] = df.apply(lambda x: (x['Date'] - x['day0']).days, axis=1)
        df = self._smooth_data(df, 'ln(testing rate)')
        df['location_id'] = df['location_id'].astype(int)
        df['Testing rate'] = np.exp(df['ln(testing rate)'])
        
        return df[['location_id', 'Date', 'Tests', 'Testing rate']]
    
    def _account_for_positivity(self, t1: float, t2: float, 
                                c1: float, c2: float,
                                logit_pos_int: float = -1.67,
                                logit_pos_logit_test: float = -0.643) -> float:
        '''
        #t1 = 0.0009422044413620219
        t1 = 500 / 1e6
        #t2 = 0.0005275541285749835
        t2 = 800 / 1e6
        #c1 = 3.651402444897634e-05
        c1 = 100 / 1e6
        #c2 = 4.6986292647525517e-05
        c2 = 180 / 1e6
        logit_pos_int = -8.05
        logit_pos_logit_test = -0.78
        '''
        # if c2 <= c1 or t2 <= t1:
        #     # should we do something about reduced testing?
        #     cases = c2
        # else:
        logit = lambda x: np.log(x / (1 - x))
        expit = lambda x: 1/(1 + np.exp(-x))
        
        p1 = expit(logit_pos_int + logit_pos_logit_test * logit(t1))
        p2 = expit(logit_pos_int + logit_pos_logit_test * logit(t2))
        increase_from_testing = (t2*p2 - t1*p1) / (t1*p1)
        #increase_from_testing = ((t2-t1) / t1) * (1 - positivity_effect)
        
        excess_reporting = ((c2-c1) / c1) - increase_from_testing
        
        #if excess_reporting < 0:
        #    excess_reporting = 0
        cases = c1 * (1 + excess_reporting)
            
        if cases < 0:
            cases = 0
        
        return cases
    
    def _control_for_testing(self, df: pd.DataFrame) -> pd.DataFrame:
        df = df.copy().reset_index(drop=True)
        df = df.sort_values('Date').reset_index(drop=True)
        df['Daily testing rate'] = np.nan
        df['Daily testing rate'][1:] = df['Testing rate'].values[1:] - df['Testing rate'].values[:-1]
        df['Daily case rate'] = np.nan
        df['Daily case rate'][1:] = df['Confirmed case rate'].values[1:] - df['Confirmed case rate'].values[:-1]
        
        # keep last 8 days
        future_df = df.loc[df['Date'] >= df['Date'].max() - timedelta(days=8)]
        
        # use case data if it is less than 3 days behind
        if future_df['Testing rate'].isnull().sum() < 3:
            future_df = future_df.sort_values('Date').reset_index(drop=True)
            future_df = future_df.loc[~future_df['Testing rate'].isnull()]
            start_cases = future_df['Daily case rate'][0]
            start_tests = future_df['Daily testing rate'][0]
            #testing = stats.linregress(future_df.index.values, np.log(future_df['Testing rate'].values))
            #future_df['Testing estimate'] = np.exp(testing.intercept + testing.slope * future_df.index.values)

            future_df['Adjusted daily case rate'] = future_df.apply(
                lambda x: self._account_for_positivity(start_tests, x['Daily testing rate'],
                                                       start_cases, x['Daily case rate']),
                axis=1
            )
            future_df['Adjusted daily case rate'][0] = future_df['Confirmed case rate'][0]
            future_df['Adjusted case rate'] = future_df['Adjusted daily case rate'].cumsum()
            df = pd.concat([df.loc[df['Date'] < df['Date'].max() - timedelta(days=8)], 
                            future_df]).reset_index(drop=True)
        
        return df
        
    def _clean_up_dataset(self, df: pd.DataFrame) -> pd.DataFrame:
        # hosptalization rate not in data
        df['Hospitalization rate'] = df['Hospitalizations'] / df['population']
        
        # id
        df['location_id'] = df['location_id'].astype(int)
        
        # get days
        df['day0'] = df.groupby('location_id', as_index=False)['Date'].transform(min)
        df['Days'] = df.apply(lambda x: (x['Date'] - x['day0']).days, axis=1)
        
        # get ln
        df.loc[df['Confirmed case rate'] == 0, 'Confirmed case rate'] = 0.1 / df['population']
        df.loc[df['Hospitalization rate'] == 0, 'Hospitalizations rate'] = 0.1 / df['population']
        df.loc[df['Death rate'] == 0, 'Death rate'] = 0.1 / df['population']
        df['ln(confirmed case rate)'] = np.log(df['Confirmed case rate'])
        df['ln(hospitalization rate)'] = np.log(df['Hospitalization rate'])
        df['ln(death rate)'] = np.log(df['Death rate'])
        df = df[['location_id', 'Date', 'Days', 'population', 
                 'Confirmed', 'Confirmed case rate', 'ln(confirmed case rate)', 
                 'Hospitalizations', 'Hospitalization rate', 'ln(hospitalization rate)', 
                 'Deaths', 'Death rate', 'ln(death rate)']].sort_values(['location_id', 'Date']).reset_index(drop=True)
        
        return df
    
    def _smooth_data(self, df: pd.DataFrame, smooth_var: str, reset_days: bool = False) -> pd.DataFrame:
        df = df.copy()
        loc_dfs = [df.loc[df['location_id'] == l].reset_index(drop=True) for l in df.location_id.unique()]
        loc_dfs = [moving_average(loc_df, smooth_var, reset_days=reset_days) for loc_df in loc_dfs]
        if loc_dfs:
            df = pd.concat(loc_dfs)
        
        return df
    
    def _average_over_last_days(self, df: pd.DataFrame, avg_var: str, mean_window: int = 3) -> pd.DataFrame:
        df['latest date'] = df.groupby('location_id', as_index=False)['Date'].transform(max)
        df['group days'] = df['group date'].apply(lambda x: x - timedelta(days=mean_window-1))
        df = df.loc[df['Date'] >= df['last days']]
        df = df.groupby('location_id', as_index=False)[avg_var].mean()
        
        return df
    
    def _get_death_to_prior_indicator(self) -> pd.DataFrame:
        # smooth cases, prepare to match with deaths 8 days later
        case_df = self._smooth_data(self.full_df, 'ln(confirmed case rate)')
        case_df['Confirmed case rate'] = np.exp(case_df['ln(confirmed case rate)'])
        case_df['Date'] = case_df['Date'].apply(lambda x: x + timedelta(days=8))
        full_case_df = case_df[['location_id', 'Date', 'Confirmed case rate']].copy()
        #case_df = case_df.loc[case_df['Confirmed'] > 0].reset_index(drop=True)

        # do the same thing with hospitalizations (not present for all locs, so subset)
        hosp_df = self._smooth_data(self.full_df.loc[~self.full_df['Hospitalizations'].isnull()], 
                                    'ln(hospitalization rate)',
                                    reset_days=True)
        hosp_df['Hospitalization rate'] = np.exp(hosp_df['ln(hospitalization rate)'])
        hosp_df['Date'] = hosp_df['Date'].apply(lambda x: x + timedelta(days=8))
        full_hosp_df = hosp_df[['location_id', 'Date', 'Hospitalization rate']].copy()
        #hosp_df = hosp_df.loc[hosp_df['Hospitalizations'] > 0].reset_index(drop=True)

        # smooth deaths
        death_df = self._smooth_data(self.full_df, 'ln(death rate)')
        death_df['Death rate'] = np.exp(death_df['ln(death rate)'])
        full_death_df = death_df[['location_id', 'Date', 'Deaths', 'Death rate']].copy()
        #death_df = death_df.loc[death_df['Deaths'] > 0].reset_index(drop=True)
        
        # calc ratios by day
        dcr_df = death_df[['location_id', 'Date', 'Death rate']].merge(
            case_df[['location_id', 'Date', 'Confirmed case rate']]
        )
        dhr_df = death_df[['location_id', 'Date', 'Death rate']].merge(
            hosp_df[['location_id', 'Date', 'Hospitalization rate']]
        )
        dcr_df['dcr lag8'] = dcr_df['Death rate'] / dcr_df['Confirmed case rate']
        dhr_df['dhr lag8'] = dhr_df['Death rate'] / dhr_df['Hospitalization rate']
        
        # average ratios of last 3 days
        dcr_df = self._average_over_last_days(dcr_df, 'dcr lag8', 3)
        if not dhr_df.empty:
            dhr_df = self._average_over_last_days(dhr_df, 'dhr lag8', 3)
        else:
            dhr_df = dhr_df[['location_id', 'dhr lag8']]
        
        return full_case_df, full_hosp_df, full_death_df, dcr_df, dhr_df
    
    def _stream_out_deaths(self, df: pd.DataFrame, death_df: pd.DataFrame) -> pd.DataFrame:
        # convert to daily, fix to last day of observed deaths
        df = df.sort_values(['location_id', 'Date']).reset_index(drop=True)
        daily = df['Death rate'].values[1:] - df['Death rate'].values[:-1]
        df['Daily death rate'] = np.nan
        df['Daily death rate'][1:] = daily
        del df['Death rate']
        df = df.merge(death_df[['location_id', 'last date', 'Death rate']])
        df = df.loc[df['Date'] > df['last date']]  # will exclude days where diff is one locations last day and anothers first
        df = df.sort_values(['location_id', 'Date']).reset_index(drop=True)
        df['Death rate'] = df.groupby('location_id', as_index=False)['Daily death rate'].cumsum().values + \
                           df[['Death rate']].values
        
        return df
    
    def _combine_data(self, df: pd.DataFrame, rate_var: str, ratio_var: str, 
                      ratio_df: pd.DataFrame, na_fill: float) -> pd.DataFrame:
        df = df.merge(ratio_df, how='left')
        df['location_id'] = df['location_id'].astype(int)
        df[ratio_var] = df[ratio_var].fillna(na_fill)
        df['Death rate'] = df[rate_var] * df[ratio_var]
        del df[rate_var]
        del df[ratio_var]
        
        return df
    
    def _combine_sources(self, df):
        # only use hospital if it is less than 3 days behind
        if df['from_hospital'].isnull().sum() < 3:
            df = df.loc[~df['from_hospital'].isnull()]
            df['Death rate'] = df[['from_cases', 'from_hospital']].mean(axis=1)
            df['source'] = 'cases+hospital'
        else:
            df['Death rate'] = df['from_cases']
            df['source'] = 'cases'
            
        return df
    
    def produce_deaths(self) -> pd.DataFrame:
        # get ratio
        case_df, hosp_df, death_df, dcr_df, dhr_df = self._get_death_to_prior_indicator()
        
        # get last day of observed deaths and smoothed death rate
        death_df['last date'] = death_df.groupby('location_id', as_index=False)['Date'].transform(max)
        death_df = death_df.loc[death_df['Date'] == death_df['last date']]
        death_df = death_df[['location_id', 'last date', 'Deaths', 'Death rate']]
        
        # set limits on death-to-case ratio based on number of deaths...
        #   - if >= 10, use 2.5th/97.5th of ratios in places with more than
        #     30 deaths (0.02, 0.2)
        #   - if < 10, use 10th/90th of that group (0.03, 0.15)
        dcr_df = dcr_df.merge(death_df[['location_id', 'Deaths']])
        dcr_df.loc[(dcr_df['Deaths'] >= 10) & (dcr_df['dcr lag8'] < 0.02), 'dcr lag8'] = 0.02
        dcr_df.loc[(dcr_df['Deaths'] >= 10) & (dcr_df['dcr lag8'] > 0.2), 'dcr lag8'] = 0.2
        dcr_df.loc[(dcr_df['Deaths'] < 10) & (dcr_df['dcr lag8'] < 0.03), 'dcr lag8'] = 0.03
        dcr_df.loc[(dcr_df['Deaths'] < 10) & (dcr_df['dcr lag8'] > 0.15), 'dcr lag8'] = 0.15
        del dcr_df['Deaths']
        dcr_df['location_id'] = dcr_df['location_id'].astype(int)
        
        # apply ratio to get deaths (use <10 deaths floor as ratio for places without deaths thus far)
        dc_df = self._combine_data(case_df, 'Confirmed case rate', 'dcr lag8', 
                                   dcr_df[['location_id', 'dcr lag8']], 0.03)
        dh_df = self._combine_data(hosp_df, 'Hospitalization rate', 'dhr lag8', 
                                   dhr_df[['location_id', 'dhr lag8']], 0.1)
        
        # start daily deaths from last data point
        death_df['location_id'] = death_df['location_id'].astype(int)
        dc_df = self._stream_out_deaths(dc_df, death_df)
        dc_df = dc_df.rename(index=str, columns={'Death rate': 'from_cases'})
        dh_df = self._stream_out_deaths(dh_df, death_df)
        dh_df = dh_df.rename(index=str, columns={'Death rate': 'from_hospital'})
        df = dc_df[['location_id', 'Date', 'from_cases']].merge(
            dh_df[['location_id', 'Date', 'from_hospital']],
            how='outer'
        )
        
        # combine locations
        df = pd.concat(
            [self._combine_sources(df.loc[df['location_id'] == l]) for l in df['location_id'].unique()]
        ).reset_index(drop=True)
        df['ln(age-standardized death rate)'] = np.log(df['Death rate'])
        
        return dcr_df, dhr_df, df[['location_id', 'Date', 'ln(age-standardized death rate)', 
                                   'from_cases', 'from_hospital', 'source']]
        
=======
    required_columns = [COLUMNS.location_id, COLUMNS.date, COLUMNS.days, COLUMNS.ln_age_death_rate]
    assert set(required_columns).issubset(data.columns)
    data[COLUMNS.obs_ln_age_death_rate] = data[COLUMNS.ln_age_death_rate]
    moving_average = expanding_moving_average_by_location(data, COLUMNS.ln_age_death_rate)
    # noinspection PyTypeChecker
    moving_average[moving_average < rate_threshold] = rate_threshold
    data = data.set_index([COLUMNS.location_id, COLUMNS.date])
    data = (pd.concat([data.drop(columns=COLUMNS.ln_age_death_rate), moving_average], axis=1)
            .fillna(method='pad')
            .reset_index())

    return data


def add_days_since_last_day_of_two_deaths(data: pd.DataFrame) -> pd.DataFrame:
    """Compute days since the last day with two deaths by location."""
    # after we expand out days in the moving average bit, need to check we
    # don't do so for days at the beginning with 2 deaths (happens in
    # Other Counties, WA)
    # make sure we still start at last day of two deaths
    required_columns = [COLUMNS.location_id, COLUMNS.date, COLUMNS.deaths]
    assert set(required_columns).issubset(data.columns)
    data['last_day_two'] = (data
                            .loc[data[COLUMNS.deaths] == 2]
                            .groupby(COLUMNS.location_id, as_index=False)[COLUMNS.date]
                            .transform('max'))
    data = data.loc[(data['last_day_two'].isnull()) | (data[COLUMNS.date] == data['last_day_two'])]
    data['two_date'] = data.groupby(COLUMNS.location_id, as_index=False)[COLUMNS.date].transform('min')

    # just want second death on, and only where total deaths
    data = data.loc[data[COLUMNS.date] >= data['two_date']]
    data[COLUMNS.days] = data[COLUMNS.date] - data['two_date']
    data[COLUMNS.days] = data[COLUMNS.days].dt.days
    data = data.sort_values([COLUMNS.location_id, COLUMNS.date]).reset_index(drop=True)
    # FIXME: I'm like 90% sure these columns aren't used anywhere else.
    #  But they get written to outputs.
    # del data['last_day_two']
    # del data['two_date']
    return data
>>>>>>> f71f0861
<|MERGE_RESOLUTION|>--- conflicted
+++ resolved
@@ -1,9 +1,5 @@
 import numpy as np
 import pandas as pd
-<<<<<<< HEAD
-import seaborn as sns
-from scipy import stats
-=======
 
 from covid_model_deaths.globals import COLUMNS, LOCATIONS
 from covid_model_deaths.preprocessing import expanding_moving_average_by_location, backcast_all_locations
@@ -93,7 +89,6 @@
             'are not all acceptable keys. I assume this is true, check why not.'
         )
     return death_df
->>>>>>> f71f0861
 
 
 def get_standard_age_death_df(age_death_df: pd.DataFrame) -> pd.DataFrame:
@@ -149,601 +144,6 @@
         column with the original observed asdr.
 
     """
-<<<<<<< HEAD
-    if measure not in MEASURES:
-        raise ValueError(f'Invalid measure {measure} - valid measures are {", ".join(MEASURES)}')
-
-    df = pd.read_csv(f'/ihme/covid-19/model-inputs/{data_version}/{measure}.csv')
-
-    if 'date' in df.columns:
-        df['date'] = pd.to_datetime(df['date'])
-    elif 'Date' in df.columns:
-        df['Date'] = pd.to_datetime(df['Date'])
-    
-    if 'location_id' in df.columns:
-        df['location_id'] = df['location_id'].astype(int)
-
-    return df
-
-
-def plot_crude_rates(df: pd.DataFrame, level: str = None):
-    """Plots crude (population level) rates."""
-    # TODO: Generalize and switch to location ids.
-    # TODO: Move to plotting module, auto-generate plots in a standard location
-    #  during model runs.
-    # subset if needed
-    if level == 'subnat':
-        df = df.loc[df['Location'] != df['Country/Region']].reset_index(drop=True)
-    elif level == 'admin0':
-        df = df.loc[df['Location'] == df['Country/Region']].reset_index(drop=True)
-    elif level is not None:
-        raise ValueError('Invalid level specified in plotting call.')
-
-    # do the plotting
-    fig, ax = plt.subplots(figsize=(20, 12))
-    ax.xaxis.set_major_locator(ticker.MaxNLocator(integer=True))
-    df = df.sort_values(['Country/Region', 'Location', 'Date'])
-    for location, country in df[['Location', 'Country/Region']].drop_duplicates().values:
-        # TODO: Make a rule or abstract to a country-style mapping.
-        if country == 'China':
-            style = '--'
-        elif country == 'United States of America':
-            style = ':'
-        elif country == 'Italy':
-            style = '-.'
-        elif country == 'Spain':
-            style = (0, (1, 10))
-        elif country == 'Germany':
-            style = (0, (5, 10))
-        else:
-            style = '-'
-        plt.plot(df.loc[df['Location'] == location, 'Days'],
-                 np.log(df.loc[df['Location'] == location, 'Death rate']),
-                 label=location, linestyle=style)
-    plt.xlabel('Days')
-    plt.xlim(0, df['Days'].max())
-    plt.ylabel('ln(death rate)')
-    plt.legend(loc='upper center', bbox_to_anchor=(0.5, -0.05), ncol=6)
-    plt.show()
-
-
-class DeathModelData:
-    """Wrapper class that does mortality rate backcasting."""
-
-    # TODO: Pull out data processing separately from modeling.
-    # TODO: rate threshold global.
-    def __init__(self, df: pd.DataFrame, age_pop_df: pd.DataFrame, age_death_df: pd.DataFrame,
-                 standardize_location_id: int, model_type: str, subnat: bool = False,
-                 rate_threshold: int = -15):
-        """
-        Parameters
-        ----------
-        df
-        age_pop_df
-        age_death_df
-        standardize_location_id
-        model_type
-        subnat
-        rate_threshold
-
-        """
-        # set rate
-        self.rate_threshold = rate_threshold
-
-        # get model dataset
-        # TODO: remove the arg?
-        if model_type != 'threshold':
-            raise ValueError('Must set model type to be threshold.')
-        df = df.sort_values(['Country/Region', 'Location', 'Date']).reset_index(drop=True)
-
-        # restrict subnat if needed
-        if subnat:
-            # this logic should be sound...?
-            df = df.loc[df['Location'] != df['Country/Region']].reset_index(drop=True)
-
-        df = df.loc[df['Location'] != 'Outside Wuhan City, Hubei'].reset_index(drop=True)
-
-        df = df.loc[df['Location'] != 'Outside Hubei'].reset_index(drop=True)
-
-        # make sure we don't have naming problem
-        # TODO: Check preconditions on data sets well before this.  Use
-        #  proper errors.
-        assert (len(df[['location_id']].drop_duplicates())
-                == len(df[['Country/Region', 'Location']].drop_duplicates())
-                == len(df[['location_id', 'Country/Region', 'Location']].drop_duplicates())), (
-            'Location, location_id, Country/Region + Location, and location_id + Country/Region + Location '
-            'are not all acceptible keys. I assume this is true, check why not.'
-        )
-
-        # get implied death rate based on "standard" population (using average
-        # of all possible locations atm)
-        implied_df = (age_death_df
-                      .loc[age_death_df.location_id == 1, ['age_group', 'death_rate']]
-                      .reset_index(drop=True))
-        # attach to age pattern for scaling in asdr function
-        self.age_pattern_df = age_pop_df.loc[age_pop_df.location_id == standardize_location_id].merge(implied_df)
-        implied_df = implied_df.merge(age_pop_df)
-        implied_df['Implied death rate'] = implied_df['death_rate'] * implied_df['age_group_weight_value']
-        implied_df = implied_df.groupby('location_id', as_index=False)['Implied death rate'].sum()
-        df = df.merge(implied_df)
-
-        # age-standardize
-        df['Age-standardized death rate'] = df.apply(
-            lambda x: self.get_asdr(
-                x['Death rate'],
-                x['Implied death rate'],
-                self.age_pattern_df),
-            axis=1)
-        df['ln(age-standardized death rate)'] = np.log(df['Age-standardized death rate'])
-
-        # keep above our threshold death rate, start counting days from there
-        df = df.loc[df['ln(age-standardized death rate)'] >= rate_threshold]
-        df['Day1'] = df.groupby(['Country/Region', 'Location'], as_index=False)['Date'].transform('min')
-        df['Days'] = df['Date'] - df['Day1']
-        df['Days'] = df['Days'].apply(lambda x: x.days)
-        del df['Day1']
-
-        # for Hubei, move it a few days out
-        # TODO: document this better.
-        if 'Hubei' in df['Location'].to_list():
-            df.loc[df['Location'] == 'Hubei', 'Days'] += 3
-            print('Moving Hubei out a few days')
-
-        # interpolate back to threshold
-        df = self._backcast_all_locations(df)
-
-        self.dep_var = 'ln(age-standardized death rate)'
-        self.df = df.reset_index(drop=True)
-
-    def _backcast_all_locations(self, df: pd.DataFrame) -> pd.DataFrame:
-        # sort dataset
-        df = df.copy()
-        df = df.sort_values(['location_id', 'Country/Region', 'Location', 'Date']).reset_index(drop=True)
-
-        # get delta, drop last day if it does not contain new deaths (assume lag)
-        diff = df['ln(age-standardized death rate)'].values[1:] - df['ln(age-standardized death rate)'].values[:-1]
-        df['Delta ln(asdr)'] = np.nan
-        df['Delta ln(asdr)'][1:] = diff
-        df['first_point'] = df.groupby(['location_id', 'Country/Region', 'Location'], as_index=False).Days.transform(
-            'min')
-        df.loc[df['Days'] == df['first_point'], 'Delta ln(asdr)'] = np.nan
-        df['last_point'] = df.groupby(['location_id', 'Country/Region', 'Location'], as_index=False).Days.transform(
-            'max')
-        df = df.loc[~((df['Days'] == df['last_point']) & (df['Delta ln(asdr)'] == 0))]
-
-        # clean up (will add delta back after expanding)
-        del df['first_point']
-        del df['last_point']
-        del df['Delta ln(asdr)']
-
-        # fill in missing days and smooth
-        loc_df_list = [df.loc[df['location_id'] == loc_id] for loc_id in df['location_id'].unique()]
-        df = pd.concat(
-            [moving_average(loc_df, 'ln(age-standardized death rate)', self.rate_threshold) for loc_df in loc_df_list]
-        ).reset_index(drop=True)
-
-        ###############################
-        # RE-APPLY SECOND DEATH INDEX #
-        ###############################
-        # TODO: Important things get their own functions.
-        # after we expand out days in the moving average bit, need to check we
-        # don't do so for days at the beginning with 2 deaths (happens in
-        # Other Counties, WA)
-        # make sure we still start at last day of two deaths
-        df['last_day_two'] = df.loc[df['Deaths'] == 2].groupby('location_id', as_index=False).Date.transform('max')
-        df = df.loc[(df['last_day_two'].isnull()) | (df['Date'] == df['last_day_two'])]
-        df['two_date'] = df.groupby('location_id', as_index=False).Date.transform('min')
-
-        # just want second death on, and only where total deaths
-        df = df.loc[df['Date'] >= df['two_date']]
-        df['Days'] = df['Date'] - df['two_date']
-        df['Days'] = df['Days'].apply(lambda x: x.days)
-        df = df.sort_values(['location_id', 'Location', 'Country/Region', 'Days']).reset_index(drop=True)
-        ###################################
-
-        # get delta
-        obs_diff = (df['Observed ln(age-standardized death rate)'].values[1:]
-                    - df['Observed ln(age-standardized death rate)'].values[:-1])
-        diff = df['ln(age-standardized death rate)'].values[1:] - df['ln(age-standardized death rate)'].values[:-1]
-        df['Delta ln(asdr)'] = np.nan
-        df['Delta ln(asdr)'][1:] = diff
-        df['Observed delta ln(asdr)'] = np.nan
-        df['Observed delta ln(asdr)'][1:] = obs_diff
-        df['first_point'] = (df
-                             .groupby(['location_id', 'Country/Region', 'Location'], as_index=False)
-                             .Days.transform('min'))
-        df.loc[df['Days'] == df['first_point'], 'Delta ln(asdr)'] = np.nan
-        df.loc[df['Days'] == df['first_point'], 'Observed delta ln(asdr)'] = np.nan
-
-        # project backwards using lagged ln(asdr)
-        delta_df = df.copy()
-        delta_df = delta_df.loc[(delta_df['Days'] > 0) & (delta_df['Days'] <= 5)]
-        delta_df = (delta_df
-                    .groupby(['location_id', 'Country/Region', 'Location'], as_index=False)['Delta ln(asdr)']
-                    .mean())
-        delta_df = delta_df.loc[(delta_df['Delta ln(asdr)'] > 1e-4) &
-                                (~delta_df['Location'].isin(['Life Care Center, Kirkland, WA']))]
-        bc_location_ids = delta_df['location_id'].to_list()
-        bc_df = pd.concat([
-            self._backcast_ln_asdr(bc_location_id,
-                                   df.loc[df['location_id'] == bc_location_id],
-                                   delta_df.loc[delta_df['location_id'] == bc_location_id, 'Delta ln(asdr)'].item())
-            for bc_location_id in bc_location_ids
-        ])
-        df = df.append(bc_df)
-        df = df.sort_values(['location_id', 'Days']).reset_index(drop=True)
-        # TODO: Document this assumption about back-filling.
-        df[['Location', 'Country/Region', 'population']] = (df[['Location', 'Country/Region', 'population']]
-                                                            .fillna(method='backfill'))
-        df['location_id'] = df['location_id'].astype(int)
-        df['first_point'] = df.groupby(['Country/Region', 'Location'], as_index=False).Days.transform('min')
-        df.loc[df['first_point'] < 0, 'Days'] = df['Days'] - df['first_point']
-        del df['first_point']
-
-        return df
-
-    def _backcast_ln_asdr(self, location_id: int, df: pd.DataFrame, bc_step: int) -> pd.DataFrame:
-        # get first point
-        start_rep = df.sort_values('Days').reset_index(drop=True)['ln(age-standardized death rate)'][0]
-
-        # backcast if above threshold (already dropped below, so other case
-        # is == threshold)
-        if start_rep > self.rate_threshold:
-            # count from threshold on
-            bc_rates = np.arange(self.rate_threshold, start_rep, bc_step)
-            bc_df = pd.DataFrame({
-                'location_id': location_id,
-                'ln(age-standardized death rate)': np.flip(bc_rates)
-            })
-
-            # remove fractional step from last  (we force the threshold day to
-            # be 0, so the partial day ends up getting added onto the first
-            # day) no longer add date, since we have partial days
-            if df['Days'].min() != 0:
-                raise ValueError(f'First day is not 0, as expected... (location_id: {location_id})')
-            bc_df['Days'] = -bc_df.index - (start_rep - bc_rates[-1]) / bc_step
-
-            # don't project more than 10 days back, or we will have PROBLEMS
-            bc_df = (bc_df
-                     .loc[bc_df['Days'] >= -10, ['location_id', 'Days', 'ln(age-standardized death rate)']]
-                     .reset_index(drop=True))
-        else:
-            assert start_rep == self.rate_threshold, 'First value is below threshold, should not be possible.'
-            bc_df = pd.DataFrame(columns=['location_id', 'Days', 'ln(age-standardized death rate)'])
-
-        return bc_df
-
-    @staticmethod
-    def get_asdr(true_rate, implied_rate, age_pattern_df: pd.DataFrame):
-        scaled_rate = age_pattern_df['death_rate'] * (true_rate / implied_rate)
-
-        return (scaled_rate * age_pattern_df['age_group_weight_value']).sum()
-
-
-def moving_average(df: pd.DataFrame, rate_var: str, rate_threshold: int = None, reset_days: bool = False) -> pd.DataFrame:
-    if reset_days:
-        df['Days'] -= df['Days'].min()
-    if df.location_id.unique().size != 1:
-        raise ValueError('Multiple locations in dataset.')
-    if df['Days'].min() != 0:
-        raise ValueError('Not starting at 0')
-    df = df.merge(pd.DataFrame({'Days': np.arange(df['Days'].min(), df['Days'].max()+1)}), how='outer')
-    df = df.sort_values('Days').reset_index(drop=True)
-    df.loc[df['Date'].isnull(), 'Date'] = (df.loc[df['Date'].isnull(), 'Days']
-                                           .apply(lambda x: df['Date'].min() + timedelta(days=x)))
-    # TODO: Document.
-    df = df.fillna(method='pad')
-
-    # FIXME: Shadowing variable from outer scope.  Make a separate
-    #  function.
-    def moving_3day_avg(day, df):
-        # determine difference
-        days = np.array([day-1, day, day+1])
-        days = days[days >= 0]
-        days = days[days <= df['Days'].max()]
-        avg = df.loc[df['Days'].isin(days), rate_var].mean()
-
-        return avg
-
-    # get diffs
-    avgs = [moving_3day_avg(i, df) for i in df['Days']]
-    df[f'Observed {rate_var}'] = df[rate_var]
-    df[rate_var] = avgs
-
-    # replace last point w/ daily value over 3->2 and 2->1 and the first
-    # with 1->2, 2->3; use observed if 3 data points or less
-    if len(df) > 3:
-        last_step = np.mean(np.array(avgs[-3:-1]) - np.array(avgs[-4:-2]))
-        df[rate_var][len(df)-1] = (df[rate_var][len(df)-2]
-                                                            + last_step)
-        first_step = np.mean(np.array(avgs[2:4]) - np.array(avgs[1:3]))
-        df[rate_var][0] = df[rate_var][1] - first_step
-        if rate_threshold is not None and df[rate_var][0] < rate_threshold:
-            df[rate_var][0] = rate_threshold
-    else:
-        df[rate_var] = df[f'Observed {rate_var}']
-
-    return df
-
-
-class LeadingIndicator:
-    def __init__(self, full_df: pd.DataFrame, data_version: str = 'best'):
-        # expect passed in file to be `full_data.csv`
-        self.data_version = data_version
-        self.full_df = self._clean_up_dataset(full_df)
-        
-    def _tests_per_capita(self, pop_df: pd.DataFrame) -> pd.DataFrame:
-        # load testing data from snapshot
-        us_df = pd.read_csv(f'/ihme/covid-19/snapshot-data/{self.data_version}/covid_onedrive/Testing/us_states_tests.csv')
-        us_df['Date'] = pd.to_datetime(us_df['date'], format='%d.%m.%Y')
-        us_df = us_df.rename(index=str, columns={'totaltestresults':'Tests'})
-        g_df = pd.read_csv(f'/ihme/covid-19/snapshot-data/{self.data_version}/covid_onedrive/Testing/global_admin0_tests.csv')
-        g_df['Date'] = pd.to_datetime(g_df['date'], format='%d.%m.%Y')
-        g_df = g_df.rename(index=str, columns={'total_tests':'Tests'})
-        df = us_df[['location_id', 'Date', 'Tests']].append(g_df[['location_id', 'date', 'Tests']])
-        #df = pd.read_csv('/home/j/temp/kcausey/covid19/test_prop/data_smooth_4_27_global.csv')
-        #df = df.rename(index=str, columns={'daily_total':'Tests'})
-        #df['Date'] = pd.to_datetime(df['date'])
-        
-        # format and get testing rate
-        df = df.loc[(~df['location_id'].isnull()) & (~df['Tests'].isnull())]
-        df = df.sort_values(['location_id', 'Date']).reset_index(drop=True)
-        #df['Tests'] = df.groupby('location_id', as_index=False)['Tests'].cumsum()
-        df = df.merge(pop_df)
-        df['Testing rate'] = df['Tests'] / df['population']
-        
-        # smooth
-        df['ln(testing rate)'] = np.log(df['Testing rate'])
-        df.loc[df['Tests'] == 0, 'ln(testing rate)'] = np.log(0.1 / df['population'])
-        df['day0'] = df.groupby('location_id', as_index=False)['Date'].transform(min)
-        df['Days'] = df.apply(lambda x: (x['Date'] - x['day0']).days, axis=1)
-        df = self._smooth_data(df, 'ln(testing rate)')
-        df['location_id'] = df['location_id'].astype(int)
-        df['Testing rate'] = np.exp(df['ln(testing rate)'])
-        
-        return df[['location_id', 'Date', 'Tests', 'Testing rate']]
-    
-    def _account_for_positivity(self, t1: float, t2: float, 
-                                c1: float, c2: float,
-                                logit_pos_int: float = -1.67,
-                                logit_pos_logit_test: float = -0.643) -> float:
-        '''
-        #t1 = 0.0009422044413620219
-        t1 = 500 / 1e6
-        #t2 = 0.0005275541285749835
-        t2 = 800 / 1e6
-        #c1 = 3.651402444897634e-05
-        c1 = 100 / 1e6
-        #c2 = 4.6986292647525517e-05
-        c2 = 180 / 1e6
-        logit_pos_int = -8.05
-        logit_pos_logit_test = -0.78
-        '''
-        # if c2 <= c1 or t2 <= t1:
-        #     # should we do something about reduced testing?
-        #     cases = c2
-        # else:
-        logit = lambda x: np.log(x / (1 - x))
-        expit = lambda x: 1/(1 + np.exp(-x))
-        
-        p1 = expit(logit_pos_int + logit_pos_logit_test * logit(t1))
-        p2 = expit(logit_pos_int + logit_pos_logit_test * logit(t2))
-        increase_from_testing = (t2*p2 - t1*p1) / (t1*p1)
-        #increase_from_testing = ((t2-t1) / t1) * (1 - positivity_effect)
-        
-        excess_reporting = ((c2-c1) / c1) - increase_from_testing
-        
-        #if excess_reporting < 0:
-        #    excess_reporting = 0
-        cases = c1 * (1 + excess_reporting)
-            
-        if cases < 0:
-            cases = 0
-        
-        return cases
-    
-    def _control_for_testing(self, df: pd.DataFrame) -> pd.DataFrame:
-        df = df.copy().reset_index(drop=True)
-        df = df.sort_values('Date').reset_index(drop=True)
-        df['Daily testing rate'] = np.nan
-        df['Daily testing rate'][1:] = df['Testing rate'].values[1:] - df['Testing rate'].values[:-1]
-        df['Daily case rate'] = np.nan
-        df['Daily case rate'][1:] = df['Confirmed case rate'].values[1:] - df['Confirmed case rate'].values[:-1]
-        
-        # keep last 8 days
-        future_df = df.loc[df['Date'] >= df['Date'].max() - timedelta(days=8)]
-        
-        # use case data if it is less than 3 days behind
-        if future_df['Testing rate'].isnull().sum() < 3:
-            future_df = future_df.sort_values('Date').reset_index(drop=True)
-            future_df = future_df.loc[~future_df['Testing rate'].isnull()]
-            start_cases = future_df['Daily case rate'][0]
-            start_tests = future_df['Daily testing rate'][0]
-            #testing = stats.linregress(future_df.index.values, np.log(future_df['Testing rate'].values))
-            #future_df['Testing estimate'] = np.exp(testing.intercept + testing.slope * future_df.index.values)
-
-            future_df['Adjusted daily case rate'] = future_df.apply(
-                lambda x: self._account_for_positivity(start_tests, x['Daily testing rate'],
-                                                       start_cases, x['Daily case rate']),
-                axis=1
-            )
-            future_df['Adjusted daily case rate'][0] = future_df['Confirmed case rate'][0]
-            future_df['Adjusted case rate'] = future_df['Adjusted daily case rate'].cumsum()
-            df = pd.concat([df.loc[df['Date'] < df['Date'].max() - timedelta(days=8)], 
-                            future_df]).reset_index(drop=True)
-        
-        return df
-        
-    def _clean_up_dataset(self, df: pd.DataFrame) -> pd.DataFrame:
-        # hosptalization rate not in data
-        df['Hospitalization rate'] = df['Hospitalizations'] / df['population']
-        
-        # id
-        df['location_id'] = df['location_id'].astype(int)
-        
-        # get days
-        df['day0'] = df.groupby('location_id', as_index=False)['Date'].transform(min)
-        df['Days'] = df.apply(lambda x: (x['Date'] - x['day0']).days, axis=1)
-        
-        # get ln
-        df.loc[df['Confirmed case rate'] == 0, 'Confirmed case rate'] = 0.1 / df['population']
-        df.loc[df['Hospitalization rate'] == 0, 'Hospitalizations rate'] = 0.1 / df['population']
-        df.loc[df['Death rate'] == 0, 'Death rate'] = 0.1 / df['population']
-        df['ln(confirmed case rate)'] = np.log(df['Confirmed case rate'])
-        df['ln(hospitalization rate)'] = np.log(df['Hospitalization rate'])
-        df['ln(death rate)'] = np.log(df['Death rate'])
-        df = df[['location_id', 'Date', 'Days', 'population', 
-                 'Confirmed', 'Confirmed case rate', 'ln(confirmed case rate)', 
-                 'Hospitalizations', 'Hospitalization rate', 'ln(hospitalization rate)', 
-                 'Deaths', 'Death rate', 'ln(death rate)']].sort_values(['location_id', 'Date']).reset_index(drop=True)
-        
-        return df
-    
-    def _smooth_data(self, df: pd.DataFrame, smooth_var: str, reset_days: bool = False) -> pd.DataFrame:
-        df = df.copy()
-        loc_dfs = [df.loc[df['location_id'] == l].reset_index(drop=True) for l in df.location_id.unique()]
-        loc_dfs = [moving_average(loc_df, smooth_var, reset_days=reset_days) for loc_df in loc_dfs]
-        if loc_dfs:
-            df = pd.concat(loc_dfs)
-        
-        return df
-    
-    def _average_over_last_days(self, df: pd.DataFrame, avg_var: str, mean_window: int = 3) -> pd.DataFrame:
-        df['latest date'] = df.groupby('location_id', as_index=False)['Date'].transform(max)
-        df['group days'] = df['group date'].apply(lambda x: x - timedelta(days=mean_window-1))
-        df = df.loc[df['Date'] >= df['last days']]
-        df = df.groupby('location_id', as_index=False)[avg_var].mean()
-        
-        return df
-    
-    def _get_death_to_prior_indicator(self) -> pd.DataFrame:
-        # smooth cases, prepare to match with deaths 8 days later
-        case_df = self._smooth_data(self.full_df, 'ln(confirmed case rate)')
-        case_df['Confirmed case rate'] = np.exp(case_df['ln(confirmed case rate)'])
-        case_df['Date'] = case_df['Date'].apply(lambda x: x + timedelta(days=8))
-        full_case_df = case_df[['location_id', 'Date', 'Confirmed case rate']].copy()
-        #case_df = case_df.loc[case_df['Confirmed'] > 0].reset_index(drop=True)
-
-        # do the same thing with hospitalizations (not present for all locs, so subset)
-        hosp_df = self._smooth_data(self.full_df.loc[~self.full_df['Hospitalizations'].isnull()], 
-                                    'ln(hospitalization rate)',
-                                    reset_days=True)
-        hosp_df['Hospitalization rate'] = np.exp(hosp_df['ln(hospitalization rate)'])
-        hosp_df['Date'] = hosp_df['Date'].apply(lambda x: x + timedelta(days=8))
-        full_hosp_df = hosp_df[['location_id', 'Date', 'Hospitalization rate']].copy()
-        #hosp_df = hosp_df.loc[hosp_df['Hospitalizations'] > 0].reset_index(drop=True)
-
-        # smooth deaths
-        death_df = self._smooth_data(self.full_df, 'ln(death rate)')
-        death_df['Death rate'] = np.exp(death_df['ln(death rate)'])
-        full_death_df = death_df[['location_id', 'Date', 'Deaths', 'Death rate']].copy()
-        #death_df = death_df.loc[death_df['Deaths'] > 0].reset_index(drop=True)
-        
-        # calc ratios by day
-        dcr_df = death_df[['location_id', 'Date', 'Death rate']].merge(
-            case_df[['location_id', 'Date', 'Confirmed case rate']]
-        )
-        dhr_df = death_df[['location_id', 'Date', 'Death rate']].merge(
-            hosp_df[['location_id', 'Date', 'Hospitalization rate']]
-        )
-        dcr_df['dcr lag8'] = dcr_df['Death rate'] / dcr_df['Confirmed case rate']
-        dhr_df['dhr lag8'] = dhr_df['Death rate'] / dhr_df['Hospitalization rate']
-        
-        # average ratios of last 3 days
-        dcr_df = self._average_over_last_days(dcr_df, 'dcr lag8', 3)
-        if not dhr_df.empty:
-            dhr_df = self._average_over_last_days(dhr_df, 'dhr lag8', 3)
-        else:
-            dhr_df = dhr_df[['location_id', 'dhr lag8']]
-        
-        return full_case_df, full_hosp_df, full_death_df, dcr_df, dhr_df
-    
-    def _stream_out_deaths(self, df: pd.DataFrame, death_df: pd.DataFrame) -> pd.DataFrame:
-        # convert to daily, fix to last day of observed deaths
-        df = df.sort_values(['location_id', 'Date']).reset_index(drop=True)
-        daily = df['Death rate'].values[1:] - df['Death rate'].values[:-1]
-        df['Daily death rate'] = np.nan
-        df['Daily death rate'][1:] = daily
-        del df['Death rate']
-        df = df.merge(death_df[['location_id', 'last date', 'Death rate']])
-        df = df.loc[df['Date'] > df['last date']]  # will exclude days where diff is one locations last day and anothers first
-        df = df.sort_values(['location_id', 'Date']).reset_index(drop=True)
-        df['Death rate'] = df.groupby('location_id', as_index=False)['Daily death rate'].cumsum().values + \
-                           df[['Death rate']].values
-        
-        return df
-    
-    def _combine_data(self, df: pd.DataFrame, rate_var: str, ratio_var: str, 
-                      ratio_df: pd.DataFrame, na_fill: float) -> pd.DataFrame:
-        df = df.merge(ratio_df, how='left')
-        df['location_id'] = df['location_id'].astype(int)
-        df[ratio_var] = df[ratio_var].fillna(na_fill)
-        df['Death rate'] = df[rate_var] * df[ratio_var]
-        del df[rate_var]
-        del df[ratio_var]
-        
-        return df
-    
-    def _combine_sources(self, df):
-        # only use hospital if it is less than 3 days behind
-        if df['from_hospital'].isnull().sum() < 3:
-            df = df.loc[~df['from_hospital'].isnull()]
-            df['Death rate'] = df[['from_cases', 'from_hospital']].mean(axis=1)
-            df['source'] = 'cases+hospital'
-        else:
-            df['Death rate'] = df['from_cases']
-            df['source'] = 'cases'
-            
-        return df
-    
-    def produce_deaths(self) -> pd.DataFrame:
-        # get ratio
-        case_df, hosp_df, death_df, dcr_df, dhr_df = self._get_death_to_prior_indicator()
-        
-        # get last day of observed deaths and smoothed death rate
-        death_df['last date'] = death_df.groupby('location_id', as_index=False)['Date'].transform(max)
-        death_df = death_df.loc[death_df['Date'] == death_df['last date']]
-        death_df = death_df[['location_id', 'last date', 'Deaths', 'Death rate']]
-        
-        # set limits on death-to-case ratio based on number of deaths...
-        #   - if >= 10, use 2.5th/97.5th of ratios in places with more than
-        #     30 deaths (0.02, 0.2)
-        #   - if < 10, use 10th/90th of that group (0.03, 0.15)
-        dcr_df = dcr_df.merge(death_df[['location_id', 'Deaths']])
-        dcr_df.loc[(dcr_df['Deaths'] >= 10) & (dcr_df['dcr lag8'] < 0.02), 'dcr lag8'] = 0.02
-        dcr_df.loc[(dcr_df['Deaths'] >= 10) & (dcr_df['dcr lag8'] > 0.2), 'dcr lag8'] = 0.2
-        dcr_df.loc[(dcr_df['Deaths'] < 10) & (dcr_df['dcr lag8'] < 0.03), 'dcr lag8'] = 0.03
-        dcr_df.loc[(dcr_df['Deaths'] < 10) & (dcr_df['dcr lag8'] > 0.15), 'dcr lag8'] = 0.15
-        del dcr_df['Deaths']
-        dcr_df['location_id'] = dcr_df['location_id'].astype(int)
-        
-        # apply ratio to get deaths (use <10 deaths floor as ratio for places without deaths thus far)
-        dc_df = self._combine_data(case_df, 'Confirmed case rate', 'dcr lag8', 
-                                   dcr_df[['location_id', 'dcr lag8']], 0.03)
-        dh_df = self._combine_data(hosp_df, 'Hospitalization rate', 'dhr lag8', 
-                                   dhr_df[['location_id', 'dhr lag8']], 0.1)
-        
-        # start daily deaths from last data point
-        death_df['location_id'] = death_df['location_id'].astype(int)
-        dc_df = self._stream_out_deaths(dc_df, death_df)
-        dc_df = dc_df.rename(index=str, columns={'Death rate': 'from_cases'})
-        dh_df = self._stream_out_deaths(dh_df, death_df)
-        dh_df = dh_df.rename(index=str, columns={'Death rate': 'from_hospital'})
-        df = dc_df[['location_id', 'Date', 'from_cases']].merge(
-            dh_df[['location_id', 'Date', 'from_hospital']],
-            how='outer'
-        )
-        
-        # combine locations
-        df = pd.concat(
-            [self._combine_sources(df.loc[df['location_id'] == l]) for l in df['location_id'].unique()]
-        ).reset_index(drop=True)
-        df['ln(age-standardized death rate)'] = np.log(df['Death rate'])
-        
-        return dcr_df, dhr_df, df[['location_id', 'Date', 'ln(age-standardized death rate)', 
-                                   'from_cases', 'from_hospital', 'source']]
-        
-=======
     required_columns = [COLUMNS.location_id, COLUMNS.date, COLUMNS.days, COLUMNS.ln_age_death_rate]
     assert set(required_columns).issubset(data.columns)
     data[COLUMNS.obs_ln_age_death_rate] = data[COLUMNS.ln_age_death_rate]
@@ -782,5 +182,4 @@
     #  But they get written to outputs.
     # del data['last_day_two']
     # del data['two_date']
-    return data
->>>>>>> f71f0861
+    return data