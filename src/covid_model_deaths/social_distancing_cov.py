from datetime import datetime, timedelta
from typing import List, Union

import numpy as np
import pandas as pd

# FIXME: Also defined in covid-inputs-etl.
RENAME = {
    'Mecklenburg-Western Pomerania': 'Mecklenburg-Vorpommern',
    'Principado de Asturias': 'Asturias',
    'Islas Baleares': 'Balearic Islands',
    'Islas Canarias': 'Canary Islands',
    'Castilla y Leon': 'Castile and Leon',
    'Cataluna': 'Catalonia',
    'Comunidad Valenciana': 'Valencian Community',
    'Comunidad de Madrid': 'Community of Madrid',
    'Region de Murcia': 'Murcia',
    'Comunidad Foral de Navarra': 'Navarre',
    'Pais Vasco': 'Basque Country'
}

# TODO: get in snapshot/model-inputs
EFFECT_FILE = '/ihme/covid-19/deaths/mobility_inputs/2020_04_14/effs_on_DL_GLavg_SG.csv'


class SocialDistCov:
    closure_cols = ['People instructed to stay at home',
                    'Educational facilities closed',
                    'Non-essential services closed (i.e., bars/restaurants)',
                    'Rationing of supplies and requsitioning of facilities',
                    'Travel severely limited',
                    'Major reprioritisation of healthcare services',
                    'Any Gathering Restrictions',
                    'Any Business Closures']
    closure_level_idx = [0, 1, 2, 4]

    def __init__(self, death_df: pd.DataFrame, date_df: pd.DataFrame = None, data_version: str = 'best'):
        # read in and format closure data
        # TODO: Move to etl
        self.closure_sheet = f'/ihme/covid-19/model-inputs/{data_version}/closure_criteria_sheet.xlsx'
        self.closure_df = self._process_closure_dataset()

        # use current date
        self.current_date = datetime.strptime(datetime.today().strftime('%Y-%m-%d'), '%Y-%m-%d')

        # load threshold death rate
        self.thresh_df = self._get_threshold_date(death_df, date_df)

    # TODO: move to etl
    def _process_closure_dataset(self) -> pd.DataFrame:
        # load data, keep relevant rows/columns
        df = pd.read_excel(self.closure_sheet)

        # FIXME: there have been issues in the past with merge_name and
        #  country not being the same, such that the threshold merge fails.
        #  recognize this function's reliance on merge_name if debugging.
        # fix names
        df = df.rename(index=str, columns={'merge_name': 'Location', 'country': 'Country/Region'})
        df = df.loc[(df['notes and additional information'] != 'NOT') &
                    (~df['Location'].isnull()) & (~df['Country/Region'].isnull())]
        df.loc[df['Location'].isin(list(RENAME.keys())), 'Location'] = (
            df.loc[df['Location'].isin(list(RENAME.keys())), 'Location'].map(RENAME)
        )

        # rest of data
        df.loc[df['Country/Region'].isnull(), 'Country/Region'] = df['Location']
        df.loc[df['Country/Region'] == 'USA', 'Country/Region'] = 'United States of America'
<<<<<<< HEAD
        df = df.loc[~(df['location_id'].isnull()) & 
                    ~(df['Location'].isnull()) & 
                    ~(df['Country/Region'].isnull())]
        
        # just keep location_id as identifier
        df = df[['location_id'] + self.closure_cols]
        df['location_id'] = df['location_id'].astype(int)
=======
        df = df.loc[~(df['location_id'].isnull()) &
                    ~(df['Location'].isnull()) &
                    ~(df['Country/Region'].isnull())]

        # just keep location_id as identifier
        df = df[['location_id'] + self.closure_cols]
        df['location_id'] = df['location_id'].astype(int)

>>>>>>> 63cf35ce
        # convert datetime column
        for date_col in self.closure_cols:
            df[date_col] = df[date_col].apply(
                lambda x: datetime.strptime(x, '%d.%m.%Y') if isinstance(x, str) and x[0].isdigit() else np.nan
            )

        return df.reset_index(drop=True)

    @staticmethod
    def _get_threshold_date(df: pd.DataFrame, date_df: pd.DataFrame) -> pd.DataFrame:
        # walk back from the first real date to day 0 in the model
        df = df.loc[~df['Date'].isnull()].copy()
        df['first_date'] = (df
                            .groupby(['location_id', 'Location', 'Country/Region'], as_index=False)['Date']
                            .transform('min'))
        df = df.loc[df['Date'] == df['first_date']]
        df['threshold_date'] = df.apply(lambda x: x['Date'] - timedelta(days=np.round(x['Days'])), axis=1)

        # tack on mean date data
        df = df[['location_id', 'Location', 'Country/Region', 'threshold_date']].reset_index(drop=True)
        if date_df is not None:
            df = df.append(
                date_df.loc[~date_df['Location'].isin(df['Location'].unique().tolist()),
                            ['location_id', 'Location', 'Country/Region', 'threshold_date']]
            ).reset_index(drop=True)

        return df

    def _calc_peak_date(self, prob: str, R0_file: str):
        # get R0 == 1 file
        r0_df = pd.read_csv(R0_file)
        if prob == 'R0_35':
            r0_df['R0 date'] = pd.to_datetime(r0_df['p35_date'])
        elif prob == 'R0_50':
            r0_df['R0 date'] = pd.to_datetime(r0_df['p50_date'])
        elif prob == 'R0_65':
            r0_df['R0 date'] = pd.to_datetime(r0_df['p65_date'])

        # get days from threshold
        df = self.thresh_df.merge(r0_df[['location_id', 'R0 date']])

        # get predicted days from threshold to peak (will act directly on beta;
        # not actually composite like other covariates, should improve this)
        df['cov_1w'] = df.apply(lambda x: (x['R0 date'] - x['threshold_date']).days + 19, axis=1)
        df['cov_2w'] = np.nan
        df['cov_3w'] = np.nan
        df = df.loc[df['cov_1w'] > 0]

<<<<<<< HEAD
        return df[['location_id', 'Location', 'Country/Region', 'threshold_date', 'R0 date', 
=======
        return df[['location_id', 'Location', 'Country/Region', 'threshold_date', 'R0 date',
>>>>>>> 63cf35ce
                   'cov_1w', 'cov_2w', 'cov_3w']]

    def _calc_composite_empirical_weights(self, empirical_weight_source: str):
        # map of closure codes to names
        code_map = {'ci_sd1': 'People instructed to stay at home',
                    'ci_sd2': 'Educational facilities closed',
                    'ci_sd3': 'Non-essential services closed (i.e., bars/restaurants)',
                    'ci_psd1': 'Any Gathering Restrictions',
                    'ci_psd3': 'Any Business Closures'}

        # load data, just keep average
        weight_df = pd.read_csv(EFFECT_FILE)
        weight_df = weight_df.loc[weight_df['statistic'] == 'mean']
        if empirical_weight_source == 'google':
            weight_df = weight_df.loc[weight_df['metric'] == 'Google_avg_of_retail_transit_workplace']
        elif empirical_weight_source == 'descartes':
            weight_df = weight_df.loc[weight_df['metric'] == 'Descartes_absolute_travel_distance']
        elif empirical_weight_source == 'safegraph':
            weight_df = weight_df.loc[weight_df['metric'] == 'Safegraph_time_outside_home']
        else:
            raise ValueError('Invalid `empirical_weight_source` provided.')

        # set to proportional reduction (i.e., positive, out of 1)
        weight_df[list(code_map.keys())] = weight_df[list(code_map.keys())].values

        # remove partial effect from full (will use these as compounding in weighting)
        weight_df['ci_sd1'] = weight_df['ci_sd1'] - weight_df['ci_psd1']
        weight_df['ci_sd3'] = weight_df['ci_sd3'] - weight_df['ci_psd3']
        weight_df = pd.melt(weight_df,
                            id_vars=['metric'],
                            value_vars=list(code_map.keys()),
                            var_name='closure_code',
                            value_name='effect')
        weight_df['closure_name'] = weight_df['closure_code'].map(code_map)
        weight_denom = weight_df['effect'].sum()
        weight_df['weight'] = weight_df['effect'] / weight_denom
        weight_dict = dict(zip(weight_df['closure_code'], weight_df['weight']))

        # get days from threshold
        df = self.thresh_df.merge(self.closure_df)
        df = df.loc[~df['threshold_date'].isnull()]
        for closure_code, closure_name in code_map.items():
            df[closure_code] = df.apply(lambda x: (x[closure_name] - x['threshold_date']).days, axis=1)

        # fill parial with full if it is null (i.e., since we are using them as compounding effects, full incorporates partial)
        # if both are null, obviously does nothing
        df.loc[df['ci_psd1'].isnull(), 'ci_psd1'] = df['ci_sd1']
        df.loc[df['ci_psd3'].isnull(), 'ci_psd3'] = df['ci_sd3']

        # fill nulls with 3 weeks
        for closure_code in code_map.keys():
            df.loc[df[closure_code].isnull(), closure_code] =  df.loc[df[closure_code].isnull()].apply(
                lambda x: (self.current_date - x['threshold_date']).days + 21, axis=1
            )

        # combine w/ weights
        df['composite_1w'] = np.nan
        df['composite_2w'] = np.nan
        df['composite_3w'] = (df[list(code_map.keys())] * np.array(list(weight_dict.values()))).sum(axis=1)

        return df[['location_id', 'Location', 'Country/Region', 'threshold_date']
                   + list(code_map.keys())
                   + ['composite_1w', 'composite_2w', 'composite_3w']]
<<<<<<< HEAD
    
=======

>>>>>>> 63cf35ce
    def _calc_composite_explicit_weights(self, weights: Union[List[int], List[float], np.ndarray]) -> pd.DataFrame:
        # scale weights
        if isinstance(weights, list):
            weights = np.array(weights)
        weights = weights / weights.sum()

        # how many levels are we interested in
        n_levels = weights.size
        assert n_levels == 3, 'Go back and check if this is != 3.'

        # get days from threshold
        df = self.thresh_df.merge(self.closure_df)
        for i in self.closure_level_idx:
            df[f'closure_id_{i}'] = df.apply(lambda x: (x[self.closure_cols[i]] - x['threshold_date']).days, axis=1)

        # get smallest [n_levels] day counts out of our list of closure dates
        for i in range(n_levels):
            df[f'closure_{i+1}'] = df.apply(
                lambda x: np.sort(
                    np.array(x[[f'closure_id_{j}' for j in self.closure_level_idx]].to_list())
                )[i],
                axis=1
            )
        closure_vars = [f'closure_{i+1}' for i in range(n_levels)]

        # 1 week
        # get composite
        df['composite_1w'] = (df[closure_vars] * weights).sum(axis=1)

        # adjust if missing
        for n_not_met in range(1, n_levels+1):
            df.loc[df[closure_vars].isnull().sum(axis=1) == n_not_met,
                   'composite_1w'] = df.loc[df[closure_vars].isnull().sum(axis=1) == n_not_met].apply(
                lambda x: x['composite_1w'] + (self.current_date + timedelta(days=7) - x['threshold_date']).days * np.flip(weights)[:n_not_met].sum(),
                axis=1
            )

        # 2 week
        # get composite
        df['composite_2w'] = (df[closure_vars] * weights).sum(axis=1)

        # adjust if missing
        for n_not_met in range(1, n_levels+1):
            df.loc[df[closure_vars].isnull().sum(axis=1) == n_not_met,
                   'composite_2w'] = df.loc[df[closure_vars].isnull().sum(axis=1) == n_not_met].apply(
                lambda x: x['composite_2w'] + (self.current_date + timedelta(days=14) - x['threshold_date']).days * np.flip(weights)[:n_not_met].sum(),
                axis=1
            )

        # 3 weeks
        # get composite
        df['composite_3w'] = (df[closure_vars] * weights).sum(axis=1)

        # adjust if missing
        for n_not_met in reversed(range(1, n_levels+1)):
            df.loc[df[closure_vars].isnull().sum(axis=1) == n_not_met,
                   'composite_3w'] = df.loc[df[closure_vars].isnull().sum(axis=1) == n_not_met].apply(
                lambda x: x['composite_3w'] + (self.current_date + timedelta(days=21) - x['threshold_date']).days * np.flip(weights)[:n_not_met].sum(),
                axis=1
            )

        return df[['Location', 'Country/Region', 'threshold_date']
                  + closure_vars
                  + ['composite_1w', 'composite_2w', 'composite_3w']]

    # FIXME: mutable default
    def get_cov_df(self, weights: Union[List[int], List[float], np.ndarray] = [1, 1, 1], k: int = 20,
                   empirical_weight_source: str = None, R0_file: str = None):
        # get composites
        if empirical_weight_source in ['google', 'descartes', 'safegraph']:
            df = self._calc_composite_empirical_weights(empirical_weight_source)
        elif empirical_weight_source in ['R0_35', 'R0_50', 'R0_65']:
            df = self._calc_peak_date(empirical_weight_source, R0_file)
        else:
            df = self._calc_composite_explicit_weights(weights)

        # scale to Wuhan
        if 'cov_1w' not in df.columns:
            wuhan_score_1w = df.loc[df['Location'] == 'Wuhan', 'composite_1w'].item()
            wuhan_score_2w = df.loc[df['Location'] == 'Wuhan', 'composite_2w'].item()
            wuhan_score_3w = df.loc[df['Location'] == 'Wuhan', 'composite_3w'].item()
            df['cov_1w'] = (df['composite_1w'] + k) / (wuhan_score_1w + k)
            df['cov_2w'] = (df['composite_2w'] + k) / (wuhan_score_2w + k)
            df['cov_3w'] = (df['composite_3w'] + k) / (wuhan_score_3w + k)

        return df.loc[~df['cov_3w'].isnull()].reset_index(drop=True)<|MERGE_RESOLUTION|>--- conflicted
+++ resolved
@@ -65,7 +65,6 @@
         # rest of data
         df.loc[df['Country/Region'].isnull(), 'Country/Region'] = df['Location']
         df.loc[df['Country/Region'] == 'USA', 'Country/Region'] = 'United States of America'
-<<<<<<< HEAD
         df = df.loc[~(df['location_id'].isnull()) & 
                     ~(df['Location'].isnull()) & 
                     ~(df['Country/Region'].isnull())]
@@ -73,16 +72,7 @@
         # just keep location_id as identifier
         df = df[['location_id'] + self.closure_cols]
         df['location_id'] = df['location_id'].astype(int)
-=======
-        df = df.loc[~(df['location_id'].isnull()) &
-                    ~(df['Location'].isnull()) &
-                    ~(df['Country/Region'].isnull())]
-
-        # just keep location_id as identifier
-        df = df[['location_id'] + self.closure_cols]
-        df['location_id'] = df['location_id'].astype(int)
-
->>>>>>> 63cf35ce
+
         # convert datetime column
         for date_col in self.closure_cols:
             df[date_col] = df[date_col].apply(
@@ -131,11 +121,7 @@
         df['cov_3w'] = np.nan
         df = df.loc[df['cov_1w'] > 0]
 
-<<<<<<< HEAD
-        return df[['location_id', 'Location', 'Country/Region', 'threshold_date', 'R0 date', 
-=======
         return df[['location_id', 'Location', 'Country/Region', 'threshold_date', 'R0 date',
->>>>>>> 63cf35ce
                    'cov_1w', 'cov_2w', 'cov_3w']]
 
     def _calc_composite_empirical_weights(self, empirical_weight_source: str):
@@ -199,11 +185,7 @@
         return df[['location_id', 'Location', 'Country/Region', 'threshold_date']
                    + list(code_map.keys())
                    + ['composite_1w', 'composite_2w', 'composite_3w']]
-<<<<<<< HEAD
-    
-=======
-
->>>>>>> 63cf35ce
+
     def _calc_composite_explicit_weights(self, weights: Union[List[int], List[float], np.ndarray]) -> pd.DataFrame:
         # scale weights
         if isinstance(weights, list):
