--- conflicted
+++ resolved
@@ -65,14 +65,10 @@
         # rest of data
         df.loc[df['Country/Region'].isnull(), 'Country/Region'] = df['Location']
         df.loc[df['Country/Region'] == 'USA', 'Country/Region'] = 'United States of America'
-        df = df.loc[~(df['location_id'].isnull()) & 
-                    ~(df['Location'].isnull()) & 
+        df = df.loc[~(df['location_id'].isnull()) &
+                    ~(df['Location'].isnull()) &
                     ~(df['Country/Region'].isnull())]
-        #df = df[['Location', 'Country/Region'] + self.closure_cols]
-        
-        # replace Wuhan location_id until we it is updated in the ETL
-#         df.loc[df['Location'] == 'Wuhan City, Hubei', 'location_id'] = -503002
-        
+
         # just keep location_id as identifier
         df = df[['location_id'] + self.closure_cols]
         df['location_id'] = df['location_id'].astype(int)
@@ -124,22 +120,17 @@
         df['cov_2w'] = np.nan
         df['cov_3w'] = np.nan
         df = df.loc[df['cov_1w'] > 0]
-<<<<<<< HEAD
-
-        return df[['Location', 'Country/Region', 'threshold_date', 'R0 date',
-=======
-        
-        return df[['location_id', 'Location', 'Country/Region', 'threshold_date', 'R0 date', 
->>>>>>> 9bf489ea
+
+        return df[['location_id', 'Location', 'Country/Region', 'threshold_date', 'R0 date',
                    'cov_1w', 'cov_2w', 'cov_3w']]
 
     def _calc_composite_empirical_weights(self, empirical_weight_source: str):
         # map of closure codes to names
-        code_map = {'ci_sd1':'People instructed to stay at home',
-                    'ci_sd2':'Educational facilities closed',
-                    'ci_sd3':'Non-essential services closed (i.e., bars/restaurants)',
-                    'ci_psd1':'Any Gathering Restrictions',
-                    'ci_psd3':'Any Business Closures'}
+        code_map = {'ci_sd1': 'People instructed to stay at home',
+                    'ci_sd2': 'Educational facilities closed',
+                    'ci_sd3': 'Non-essential services closed (i.e., bars/restaurants)',
+                    'ci_psd1': 'Any Gathering Restrictions',
+                    'ci_psd3': 'Any Business Closures'}
 
         # load data, just keep average
         weight_df = pd.read_csv(EFFECT_FILE)
