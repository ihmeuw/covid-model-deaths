--- conflicted
+++ resolved
@@ -22,11 +22,7 @@
     "\n",
     "RUN_TYPE = 'dev'\n",
     "DATA_VERSION = 'best'\n",
-<<<<<<< HEAD
-    "DATESTAMP_LABEL = '2020_04_23_Europe_pipeline_rmb'\n",
-=======
     "DATESTAMP_LABEL = '2020_04_24_Europe'\n",
->>>>>>> d48c3b29
     "\n",
     "PEAK_FILE = '/ihme/covid-19/deaths/mobility_inputs/2020_04_20/peak_locs_april20_.csv.csv'\n",
     "PEAK_DURATION_FILE = '/ihme/covid-19/deaths/mobility_inputs/2020_04_14/smooth_peak_duration.csv'\n",
