{
 "cells": [
  {
   "cell_type": "code",
   "execution_count": null,
   "metadata": {},
   "outputs": [],
   "source": [
    "import os\n",
    "import warnings\n",
    "\n",
    "from db_queries import get_location_metadata\n",
    "import pandas as pd\n",
    "\n",
<<<<<<< HEAD
    "from covid_model_deaths.data import get_input_data, plot_crude_rates\n",
    "from covid_model_deaths.globals import COLUMNS\n",
=======
>>>>>>> f71f0861
    "from covid_model_deaths import runner\n",
    "from covid_model_deaths.deaths_io import InputsContext, MEASURES, Checkpoint\n",
    "\n",
    "pd.options.display.max_rows = 99\n",
    "pd.options.display.max_columns = 99\n",
    "warnings.simplefilter('ignore')\n",
    "\n",
    "RUN_TYPE = 'dev'\n",
    "DATA_VERSION = 'best'\n",
    "DATESTAMP_LABEL = '2020_04_29_Europe'\n",
    "\n",
<<<<<<< HEAD
    "PEAK_FILE = '/ihme/covid-19/deaths/mobility_inputs/2020_04_20/peak_locs_april20_.csv'\n",
    "PEAK_DURATION_FILE = None  # '/ihme/covid-19/deaths/mobility_inputs/2020_04_14/smooth_peak_duration.csv'\n",
    "R0_FILE = None  # '/ihme/covid-19/deaths/mobility_inputs/2020_04_14/R0_dates.csv'\n",
    "LOCATION_SET_VERSION = 652\n",
=======
    "PEAK_FILE = '/ihme/covid-19/deaths/mobility_inputs/2020_04_14/final_peak_locs_04_14.csv'\n",
    "CASES_DEATHS_FILE = '/ihme/covid-19/deaths/mobility_inputs/2020_04_20/deaths_from_cases.csv'\n",
    "PEAK_DURATION_FILE = '/ihme/covid-19/deaths/mobility_inputs/2020_04_14/smooth_peak_duration.csv'\n",
    "R0_FILE = '/ihme/covid-19/deaths/mobility_inputs/2020_04_14/R0_dates.csv'\n",
    "LOCATION_SET_VERSION = 655\n",
>>>>>>> f71f0861
    "\n",
    "\n",
    "# # read in cov input file (predicted date of R0 == 1) to see if we are using these for a given location\n",
    "# cov_df = pd.read_csv(R0_FILE)\n",
    "# r0_locs = cov_df['location_id'].unique().tolist()\n",
    "# del cov_df\n",
    "r0_locs = []\n",
    "\n",
    "# # less conservative peak ranges\n",
    "# peak_dur_df = pd.read_csv(PEAK_DURATION_FILE)\n",
    "# peak_dur_df = peak_dur_df.loc[peak_dur_df['Location'] != 'Colorado']\n",
    "# peak_dur_df['peak start date'] = pd.to_datetime(peak_dur_df['peak start date'])\n",
    "# peak_dur_df['peak end date'] = pd.to_datetime(peak_dur_df['peak end date'])\n",
    "\n",
    "CODE_DIR = os.path.abspath('../src/covid_model_deaths')\n",
    "OUTPUT_DIR = f'/ihme/covid-19/deaths/{RUN_TYPE}/{DATESTAMP_LABEL}'\n",
    "if not os.path.exists(OUTPUT_DIR):\n",
    "    os.mkdir(OUTPUT_DIR)\n",
    "inputs = InputsContext(f'/ihme/covid-19/model-inputs/{DATA_VERSION}')\n",
    "checkpoint = Checkpoint(OUTPUT_DIR)\n",
    "\n",
    "print(f'Writing to {OUTPUT_DIR}')\n",
    "print(CODE_DIR)\n",
    "print(checkpoint)\n",
    "\n",
    "raw_draw_path = f'{OUTPUT_DIR}/euro_data.csv'\n",
    "average_draw_path = f'{OUTPUT_DIR}/past_avg_euro_data.csv'\n",
<<<<<<< HEAD
    "yesterday_draw_path = '/ihme/covid-19/deaths/dev/2020_04_25_Europe_point/euro_data.csv'\n",
    "before_yesterday_draw_path = '/ihme/covid-19/deaths/prod/2020_04_24_Europe/euro_data.csv'\n",
=======
    "yesterday_draw_path = '/ihme/covid-19/deaths/prod/2020_04_28_Europe/euro_data.csv'\n",
    "before_yesterday_draw_path = '/ihme/covid-19/deaths/prod/2020_04_27_Europe/euro_data.csv'\n",
>>>>>>> f71f0861
    "\n",
    "\n",
    "def filter_data(data: pd.DataFrame, kind='full') -> pd.DataFrame:\n",
    "    # manually adjust Iceland spike (0 deaths to 5 deaths to 0 deaths in March...)\n",
    "    iceland = data['Country/Region'] == 'Iceland'\n",
    "    iceland_spike = iceland & (data['Date'] == pd.Timestamp('2020-03-15'))\n",
    "    if kind == 'full':\n",
    "        data.loc[iceland_spike, ['Deaths', 'Death rate']] = 0\n",
    "    elif kind == 'deaths':\n",
    "        data = data.loc[~iceland_spike]\n",
    "        min_iceland_date = data.loc[iceland, 'Date'].min()\n",
    "        data.loc[iceland, 'Days'] = (data.loc[iceland, 'Date'] - min_iceland_date).dt.days\n",
    "\n",
    "    # Nursing home deaths in the UK.  Will start back distributing soon.\n",
    "    uk = data['location_id'] == 95\n",
    "    uk_spike = uk & (data['Date'] == pd.Timestamp('2020-04-29'))\n",
    "    data = data.loc[~uk_spike]\n",
    "\n",
    "    # Reporting definition change in Galicia\n",
    "    galicia = data['location_id'] == 60372\n",
    "    galicia_spike = galicia & (data['Date'] == pd.Timestamp('2020-04-28'))\n",
    "    data = data.loc[~galicia_spike]\n",
    "    return data\n",
    "\n",
    "def get_locations(location_set_version_id):\n",
    "    # get locaton_ids\n",
    "    loc_df = get_location_metadata(location_set_id=111,\n",
    "                                   location_set_version_id=location_set_version_id)\n",
    "\n",
    "    # Drop any locations in the US and keep only most detailed for modeling\n",
    "    most_detailed = loc_df['most_detailed'] == 1\n",
    "    non_us = ~loc_df['path_to_top_parent'].str.startswith('102,')\n",
    "    # Bad aggregates that made it in the hierarchy\n",
    "    good_ids = ~loc_df['location_id'].isin([53474, 53451, 53452])\n",
    "    keep_columns = ['location_id', 'location_ascii_name', 'parent_id', 'level', 'most_detailed']\n",
    "\n",
    "    euro_df = loc_df.loc[most_detailed & non_us & good_ids, keep_columns]\n",
    "    euro_df = euro_df.rename(columns={'location_ascii_name':'Location'})\n",
    "\n",
    "    # Add parents\n",
    "    loc_df = loc_df[['location_id', 'location_ascii_name']]\n",
    "    loc_df = loc_df.rename(columns={'location_id':'parent_id',\n",
    "                                    'location_ascii_name':'Country/Region'})\n",
    "    euro_df = euro_df.merge(loc_df)\n",
    "\n",
    "    euro_df = euro_df.loc[:, ['location_id', 'Location', 'Country/Region', 'level']]\n",
    "    return euro_df\n",
    "\n",
    "\n"
   ]
  },
  {
   "cell_type": "code",
   "execution_count": null,
   "metadata": {},
   "outputs": [],
   "source": [
    "loc_df = get_locations(LOCATION_SET_VERSION)\n",
<<<<<<< HEAD
    "loc_df = loc_df.loc[loc_df['location_id'] != 130]\n",
    "input_full_df = filter_data(get_input_data('full_data', DATA_VERSION))\n",
    "input_death_df = filter_data(get_input_data('deaths', DATA_VERSION), kind='deaths')\n",
    "input_age_pop_df = get_input_data('age_pop', DATA_VERSION)\n",
    "input_age_death_df = get_input_data('age_death', DATA_VERSION)\n",
=======
    "input_full_df = filter_data(inputs.load(MEASURES.full_data))\n",
    "input_death_df = filter_data(inputs.load(MEASURES.deaths), kind='deaths')\n",
    "input_age_pop_df = inputs.load(MEASURES.age_pop)\n",
    "input_age_death_df = inputs.load(MEASURES.age_death)\n",
>>>>>>> f71f0861
    "\n",
    "# Save pops for Bobby.\n",
    "pop_df = input_age_pop_df.merge(loc_df).reset_index(drop=True)\n",
    "pop_df[['location_id', 'Location', 'age_group', 'population']].to_csv(f'{OUTPUT_DIR}/pops.csv', index=False)\n",
    "\n",
    "checkpoint.write('location', loc_df)\n",
    "checkpoint.write('full_data', input_full_df)\n",
    "checkpoint.write('deaths', input_death_df)\n",
    "checkpoint.write('age_pop', input_age_pop_df)\n",
    "checkpoint.write('age_death', input_age_death_df)"
   ]
  },
  {
   "cell_type": "markdown",
   "metadata": {
    "pycharm": {
     "name": "#%% md\n"
    }
   },
   "source": [
    "## prepare data for case-to-death"
   ]
  },
  {
   "cell_type": "code",
   "execution_count": null,
   "metadata": {},
   "outputs": [],
   "source": [
    "%%time\n",
    "full_df = checkpoint.load('full_data')\n",
    "death_df = checkpoint.load('deaths')\n",
    "age_pop_df = checkpoint.load('age_pop')\n",
    "age_death_df = checkpoint.load('age_death')\n",
    "loc_df = checkpoint.load('location')\n",
    "\n",
    "backcast_location_ids = runner.get_backcast_location_ids(full_df, most_detailed=False)\n",
    "cases_and_backcast_deaths_df = runner.make_cases_and_backcast_deaths(full_df, death_df, age_pop_df, age_death_df, backcast_location_ids, subnat=False)\n",
    "\n",
    "cases_and_backcast_deaths_df.to_csv(f'{OUTPUT_DIR}/backcast_for_case_to_death.csv', index=False)\n",
    "checkpoint.write('cases_and_backcast_deaths', cases_and_backcast_deaths_df)\n"
   ]
  },
  {
   "cell_type": "markdown",
   "metadata": {},
   "source": [
    "## Impute death thresholds."
   ]
  },
  {
   "cell_type": "code",
   "execution_count": null,
   "metadata": {},
   "outputs": [],
   "source": [
    "%%time\n",
    "cases_and_backcast_deaths_df = checkpoint.load('cases_and_backcast_deaths')\n",
    "loc_df = checkpoint.load('location')\n",
    "threshold_dates = runner.impute_death_threshold(cases_and_backcast_deaths_df,\n",
    "                                                loc_df)\n",
    "threshold_dates.to_csv(f'{OUTPUT_DIR}/threshold_dates.csv', index=False)\n",
    "checkpoint.write('threshold_dates', threshold_dates)"
   ]
  },
  {
   "cell_type": "markdown",
   "metadata": {},
   "source": [
    "## Make last day data"
   ]
  },
  {
   "cell_type": "code",
   "execution_count": null,
   "metadata": {},
   "outputs": [],
   "source": [
    "full_df = checkpoint.load('full_data')\n",
    "threshold_dates = checkpoint.load('threshold_dates')\n",
    "\n",
    "date_mean_df = runner.make_date_mean_df(threshold_dates)\n",
    "last_day_df = runner.make_last_day_df(full_df,date_mean_df)\n",
    "last_day_df.to_csv(f'{OUTPUT_DIR}/last_day.csv', index=False)\n",
    "\n",
    "checkpoint.write('date_mean', date_mean_df)\n",
    "checkpoint.write('last_day', last_day_df)"
   ]
  },
  {
   "cell_type": "markdown",
   "metadata": {},
   "source": [
    "## get leading indicator"
   ]
  },
  {
   "cell_type": "code",
   "execution_count": null,
   "metadata": {},
   "outputs": [],
   "source": [
    "full_df = checkpoint.load('full_data')\n",
    "loc_df = checkpoint.load('location')\n",
    "\n",
    "dcr_df, dhr_df, leading_indicator_df = runner.make_leading_indicator(\n",
    "    full_df.loc[full_df[COLUMNS.location_id].isin(loc_df[COLUMNS.location_id].to_list())]\n",
    ")\n",
    "dcr_df.to_csv(f'{OUTPUT_DIR}/lagged_death_to_case_ratios.csv', index=False)\n",
    "dhr_df.to_csv(f'{OUTPUT_DIR}/lagged_death_to_hosp_ratios.csv', index=False)\n",
    "leading_indicator_df.to_csv(f'{OUTPUT_DIR}/leading_indicator.csv', index=False)\n",
    "leading_indicator_df = leading_indicator_df[[COLUMNS.location_id, COLUMNS.date, COLUMNS.ln_age_death_rate]]\n",
    "leading_indicator_df = leading_indicator_df.loc[~leading_indicator_df[COLUMNS.ln_age_death_rate].isnull()]\n",
    "\n",
    "checkpoint.write('leading_indicator', leading_indicator_df)"
   ]
  },
  {
   "cell_type": "markdown",
   "metadata": {},
   "source": [
    "## store model data and covariate data, submit models"
   ]
  },
  {
   "cell_type": "code",
   "execution_count": null,
   "metadata": {},
   "outputs": [],
   "source": [
    "full_df = checkpoint.load('full_data')\n",
    "death_df = checkpoint.load('deaths')\n",
    "age_pop_df = checkpoint.load('age_pop')\n",
    "age_death_df = checkpoint.load('age_death')\n",
    "date_mean_df = checkpoint.load('date_mean')\n",
    "last_day_df = checkpoint.load('last_day')\n",
    "leading_indicator_df = checkpoint.load('leading_indicator')\n",
    "loc_df = checkpoint.load('location')\n",
    "\n",
    "submodel_dict = runner.submit_models(full_df, death_df, age_pop_df, age_death_df, date_mean_df, leading_indicator_df,\n",
    "                                     loc_df, r0_locs, PEAK_FILE, OUTPUT_DIR, DATA_VERSION, R0_FILE, CODE_DIR)\n",
    "\n",
    "checkpoint.write('submodel_dict', submodel_dict)"
   ]
  },
  {
   "cell_type": "markdown",
   "metadata": {},
   "source": [
    "## compile draws\n"
   ]
  },
  {
   "cell_type": "code",
   "execution_count": null,
   "metadata": {
    "jupyter": {
     "outputs_hidden": true
    }
   },
   "outputs": [],
   "source": [
    "full_df = checkpoint.load('full_data')\n",
    "age_pop_df = checkpoint.load('age_pop')\n",
    "threshold_dates = checkpoint.load('threshold_dates')\n",
    "submodel_dict = checkpoint.load('submodel_dict')\n",
    "loc_df = checkpoint.load('location')\n",
    "\n",
    "obs_df = full_df[full_df.location_id.isin(loc_df.location_id)]\n",
    "\n",
    "draw_dfs, past_draw_dfs, models_used, days, ensemble_draws_dfs = runner.compile_draws(loc_df,\n",
    "                                                                                      submodel_dict,\n",
    "                                                                                      obs_df,\n",
    "                                                                                      threshold_dates,\n",
    "                                                                                      age_pop_df)\n",
    "\n",
    "if 'location' not in models_used:\n",
    "    raise ValueError('No location-specific draws used, must be using wrong tag')\n",
    "draw_df = pd.concat(draw_dfs)\n",
    "model_type_df = pd.DataFrame({'location': loc_df['Location'].unique().tolist(),\n",
    "                              'model_used': models_used})\n",
    "\n",
    "# write\n",
    "draw_df.to_csv(f'{OUTPUT_DIR}/euro_data.csv', index=False)\n",
    "model_type_df.to_csv(f'{OUTPUT_DIR}/models_used.csv', index=False)\n",
    "ensemble_plot_path = runner.make_and_save_draw_plots(OUTPUT_DIR, loc_df,\n",
    "                                                     ensemble_draws_dfs, days, models_used, age_pop_df)\n",
    "print(ensemble_plot_path)\n",
    "checkpoint.write('draw_data', draw_df)\n"
   ]
  },
  {
   "cell_type": "markdown",
   "metadata": {},
   "source": [
    "## combine with previous predictions"
   ]
  },
  {
   "cell_type": "code",
   "execution_count": null,
   "metadata": {
    "pycharm": {
     "name": "#%%\n"
    }
   },
   "outputs": [],
   "source": [
    "avg_df = runner.average_draws(raw_draw_path, yesterday_draw_path, before_yesterday_draw_path)\n",
    "avg_df.to_csv(average_draw_path, index=False)\n",
    "compare_average_plot_path = runner.make_and_save_compare_average_plots(OUTPUT_DIR,\n",
    "                                                                       raw_draw_path,\n",
    "                                                                       average_draw_path,\n",
    "                                                                       yesterday_draw_path,\n",
    "                                                                       before_yesterday_draw_path,\n",
    "                                                                       'Not United States of America')"
   ]
  },
  {
   "cell_type": "code",
   "execution_count": null,
   "metadata": {
    "pycharm": {
     "name": "#%%\n"
    }
   },
   "outputs": [],
   "source": [
    "compare_to_previous_plot_path = runner.make_and_save_compare_to_previous_plots(OUTPUT_DIR,\n",
    "                                                                               raw_draw_path,\n",
    "                                                                               yesterday_draw_path,\n",
    "                                                                               \"Not US\")"
   ]
  },
  {
   "cell_type": "code",
   "execution_count": null,
   "metadata": {
    "collapsed": false,
    "jupyter": {
     "outputs_hidden": false
    },
    "pycharm": {
     "name": "#%%\n"
    }
   },
   "outputs": [],
   "source": [
    "viz_dir = runner.send_plots_to_diagnostics(DATESTAMP_LABEL,\n",
    "                                           f'{OUTPUT_DIR}/ensemble_plot.pdf',\n",
    "                                           compare_average_plot_path,\n",
    "                                           compare_to_previous_plot_path)\n",
    "print(viz_dir)"
   ]
  },
  {
   "cell_type": "code",
   "execution_count": null,
   "metadata": {},
   "outputs": [],
   "source": [
<<<<<<< HEAD
    "loc_df = checkpoint.load('location')\n",
    "submodel_dict = checkpoint.load('submodel_dict')\n",
    "draw_df = checkpoint.load('draw_data')\n",
    "age_pop_df = checkpoint.load('age_pop')\n",
    "\n",
    "pop_df = age_pop_df.groupby('location_id', as_index=False)['population'].sum()\n",
    "\n",
    "def get_peak(location_id):\n",
    "    submodel_dirs = submodel_dict[location_id]['submodel_dirs']\n",
    "    dfs = []\n",
    "    if os.path.exists(f'{submodel_dirs[0]}/{location_id}/gm_point_estimate.csv'):\n",
    "        for submodel_dir in submodel_dirs:\n",
    "            df = pd.read_csv(f'{submodel_dir}/{location_id}/gm_point_estimate.csv')\n",
    "            df['Date'] = pd.to_datetime(df['Date'])\n",
    "            dfs.append(df.sort_values('Date'))\n",
    "        df = pd.concat(dfs).reset_index(drop=True)\n",
    "    else:\n",
    "        df = draw_df.loc[draw_df['location_id'] == location_id].copy()\n",
    "        df = df.rename(index=str, columns={'date':'Date'})\n",
    "        df = df.merge(pop_df)\n",
    "        df['Age-standardized death rate'] = df[[f'draw_{d}' for d in range(1000)]].mean(axis=1) / df['population']\n",
    "        df = df.sort_values('Date').reset_index(drop=True)\n",
    "        df['Age-standardized death rate'][1:] = df['Age-standardized death rate'].values[1:] - df['Age-standardized death rate'].values[:-1]\n",
    "        df = df.loc[~df['observed']]\n",
    "        df = df[['location_id', 'Date', 'Age-standardized death rate']]\n",
    "    df = df.groupby('Date', as_index=False)['Age-standardized death rate'].mean()\n",
    "    peak_df = df.reset_index(drop=True)[15:]\n",
    "    peak_df = peak_df.sort_values('Age-standardized death rate', ascending=False).reset_index(drop=True)\n",
    "    \n",
    "    peak_date = peak_df['Date'][0]\n",
    "    df['peak_date'] = False\n",
    "    df.loc[df['Date'] == peak_date, 'peak_date'] = True\n",
    "    df['location_id'] = location_id\n",
    "    \n",
    "    return df\n",
    "\n",
    "pred_df = pd.concat([get_peak(location_id) for location_id in loc_df['location_id'].to_list()])\n",
    "pred_df = pred_df.rename(index=str, columns={'Age-standardized death rate':'Daily death rate'})\n",
    "peak_dates_df = pred_df.loc[pred_df['peak_date']]\n",
    "\n",
    "pred_df = pred_df[['location_id', 'Date', 'Daily death rate']].reset_index(drop=True)\n",
    "pred_df.to_csv(f'{OUTPUT_DIR}/point_estimates.csv', index=False)\n",
    "peak_dates_df = peak_dates_df[['location_id', 'Date', 'Daily death rate']].reset_index(drop=True)\n",
    "peak_dates_df = peak_dates_df.rename(index=str, columns={'Date':'peak_date'})\n",
    "peak_dates_df.to_csv(f'{OUTPUT_DIR}/peak_dates.csv', index=False)\n"
   ]
  },
  {
   "cell_type": "code",
   "execution_count": null,
   "metadata": {},
   "outputs": [],
   "source": []
=======
    "runner.smooth_data(OUTPUT_DIR, raw_draw_path)"
   ]
>>>>>>> f71f0861
  }
 ],
 "metadata": {
  "kernelspec": {
   "display_name": "Python 3",
   "language": "python",
   "name": "python3"
  },
  "language_info": {
   "codemirror_mode": {
    "name": "ipython",
    "version": 3
   },
   "file_extension": ".py",
   "mimetype": "text/x-python",
   "name": "python",
   "nbconvert_exporter": "python",
   "pygments_lexer": "ipython3",
   "version": "3.6.10"
  }
 },
 "nbformat": 4,
 "nbformat_minor": 4
}<|MERGE_RESOLUTION|>--- conflicted
+++ resolved
@@ -12,13 +12,9 @@
     "from db_queries import get_location_metadata\n",
     "import pandas as pd\n",
     "\n",
-<<<<<<< HEAD
     "from covid_model_deaths.data import get_input_data, plot_crude_rates\n",
     "from covid_model_deaths.globals import COLUMNS\n",
-=======
->>>>>>> f71f0861
     "from covid_model_deaths import runner\n",
-    "from covid_model_deaths.deaths_io import InputsContext, MEASURES, Checkpoint\n",
     "\n",
     "pd.options.display.max_rows = 99\n",
     "pd.options.display.max_columns = 99\n",
@@ -28,18 +24,10 @@
     "DATA_VERSION = 'best'\n",
     "DATESTAMP_LABEL = '2020_04_29_Europe'\n",
     "\n",
-<<<<<<< HEAD
     "PEAK_FILE = '/ihme/covid-19/deaths/mobility_inputs/2020_04_20/peak_locs_april20_.csv'\n",
     "PEAK_DURATION_FILE = None  # '/ihme/covid-19/deaths/mobility_inputs/2020_04_14/smooth_peak_duration.csv'\n",
     "R0_FILE = None  # '/ihme/covid-19/deaths/mobility_inputs/2020_04_14/R0_dates.csv'\n",
     "LOCATION_SET_VERSION = 652\n",
-=======
-    "PEAK_FILE = '/ihme/covid-19/deaths/mobility_inputs/2020_04_14/final_peak_locs_04_14.csv'\n",
-    "CASES_DEATHS_FILE = '/ihme/covid-19/deaths/mobility_inputs/2020_04_20/deaths_from_cases.csv'\n",
-    "PEAK_DURATION_FILE = '/ihme/covid-19/deaths/mobility_inputs/2020_04_14/smooth_peak_duration.csv'\n",
-    "R0_FILE = '/ihme/covid-19/deaths/mobility_inputs/2020_04_14/R0_dates.csv'\n",
-    "LOCATION_SET_VERSION = 655\n",
->>>>>>> f71f0861
     "\n",
     "\n",
     "# # read in cov input file (predicted date of R0 == 1) to see if we are using these for a given location\n",
@@ -58,8 +46,7 @@
     "OUTPUT_DIR = f'/ihme/covid-19/deaths/{RUN_TYPE}/{DATESTAMP_LABEL}'\n",
     "if not os.path.exists(OUTPUT_DIR):\n",
     "    os.mkdir(OUTPUT_DIR)\n",
-    "inputs = InputsContext(f'/ihme/covid-19/model-inputs/{DATA_VERSION}')\n",
-    "checkpoint = Checkpoint(OUTPUT_DIR)\n",
+    "checkpoint = runner.Checkpoint(OUTPUT_DIR)\n",
     "\n",
     "print(f'Writing to {OUTPUT_DIR}')\n",
     "print(CODE_DIR)\n",
@@ -67,13 +54,8 @@
     "\n",
     "raw_draw_path = f'{OUTPUT_DIR}/euro_data.csv'\n",
     "average_draw_path = f'{OUTPUT_DIR}/past_avg_euro_data.csv'\n",
-<<<<<<< HEAD
     "yesterday_draw_path = '/ihme/covid-19/deaths/dev/2020_04_25_Europe_point/euro_data.csv'\n",
     "before_yesterday_draw_path = '/ihme/covid-19/deaths/prod/2020_04_24_Europe/euro_data.csv'\n",
-=======
-    "yesterday_draw_path = '/ihme/covid-19/deaths/prod/2020_04_28_Europe/euro_data.csv'\n",
-    "before_yesterday_draw_path = '/ihme/covid-19/deaths/prod/2020_04_27_Europe/euro_data.csv'\n",
->>>>>>> f71f0861
     "\n",
     "\n",
     "def filter_data(data: pd.DataFrame, kind='full') -> pd.DataFrame:\n",
@@ -87,15 +69,6 @@
     "        min_iceland_date = data.loc[iceland, 'Date'].min()\n",
     "        data.loc[iceland, 'Days'] = (data.loc[iceland, 'Date'] - min_iceland_date).dt.days\n",
     "\n",
-    "    # Nursing home deaths in the UK.  Will start back distributing soon.\n",
-    "    uk = data['location_id'] == 95\n",
-    "    uk_spike = uk & (data['Date'] == pd.Timestamp('2020-04-29'))\n",
-    "    data = data.loc[~uk_spike]\n",
-    "\n",
-    "    # Reporting definition change in Galicia\n",
-    "    galicia = data['location_id'] == 60372\n",
-    "    galicia_spike = galicia & (data['Date'] == pd.Timestamp('2020-04-28'))\n",
-    "    data = data.loc[~galicia_spike]\n",
     "    return data\n",
     "\n",
     "def get_locations(location_set_version_id):\n",
@@ -132,18 +105,11 @@
    "outputs": [],
    "source": [
     "loc_df = get_locations(LOCATION_SET_VERSION)\n",
-<<<<<<< HEAD
     "loc_df = loc_df.loc[loc_df['location_id'] != 130]\n",
     "input_full_df = filter_data(get_input_data('full_data', DATA_VERSION))\n",
     "input_death_df = filter_data(get_input_data('deaths', DATA_VERSION), kind='deaths')\n",
     "input_age_pop_df = get_input_data('age_pop', DATA_VERSION)\n",
     "input_age_death_df = get_input_data('age_death', DATA_VERSION)\n",
-=======
-    "input_full_df = filter_data(inputs.load(MEASURES.full_data))\n",
-    "input_death_df = filter_data(inputs.load(MEASURES.deaths), kind='deaths')\n",
-    "input_age_pop_df = inputs.load(MEASURES.age_pop)\n",
-    "input_age_death_df = inputs.load(MEASURES.age_death)\n",
->>>>>>> f71f0861
     "\n",
     "# Save pops for Bobby.\n",
     "pop_df = input_age_pop_df.merge(loc_df).reset_index(drop=True)\n",
@@ -178,7 +144,6 @@
     "death_df = checkpoint.load('deaths')\n",
     "age_pop_df = checkpoint.load('age_pop')\n",
     "age_death_df = checkpoint.load('age_death')\n",
-    "loc_df = checkpoint.load('location')\n",
     "\n",
     "backcast_location_ids = runner.get_backcast_location_ids(full_df, most_detailed=False)\n",
     "cases_and_backcast_deaths_df = runner.make_cases_and_backcast_deaths(full_df, death_df, age_pop_df, age_death_df, backcast_location_ids, subnat=False)\n",
@@ -299,11 +264,7 @@
   {
    "cell_type": "code",
    "execution_count": null,
-   "metadata": {
-    "jupyter": {
-     "outputs_hidden": true
-    }
-   },
+   "metadata": {},
    "outputs": [],
    "source": [
     "full_df = checkpoint.load('full_data')\n",
@@ -337,7 +298,11 @@
   },
   {
    "cell_type": "markdown",
-   "metadata": {},
+   "metadata": {
+    "pycharm": {
+     "name": "#%% md\n"
+    }
+   },
    "source": [
     "## combine with previous predictions"
    ]
@@ -381,15 +346,6 @@
   {
    "cell_type": "code",
    "execution_count": null,
-   "metadata": {
-    "collapsed": false,
-    "jupyter": {
-     "outputs_hidden": false
-    },
-    "pycharm": {
-     "name": "#%%\n"
-    }
-   },
    "outputs": [],
    "source": [
     "viz_dir = runner.send_plots_to_diagnostics(DATESTAMP_LABEL,\n",
@@ -397,15 +353,105 @@
     "                                           compare_average_plot_path,\n",
     "                                           compare_to_previous_plot_path)\n",
     "print(viz_dir)"
-   ]
-  },
-  {
-   "cell_type": "code",
-   "execution_count": null,
-   "metadata": {},
-   "outputs": [],
-   "source": [
-<<<<<<< HEAD
+   ],
+   "metadata": {
+    "collapsed": false,
+    "pycharm": {
+     "name": "#%%\n"
+    }
+   }
+  },
+  {
+   "cell_type": "code",
+   "execution_count": null,
+   "outputs": [],
+   "source": [
+    "loc_df = checkpoint.load('location')\n",
+    "submodel_dict = checkpoint.load('submodel_dict')\n",
+    "draw_df = checkpoint.load('draw_data')\n",
+    "age_pop_df = checkpoint.load('age_pop')\n",
+    "\n",
+    "pop_df = age_pop_df.groupby('location_id', as_index=False)['population'].sum()\n",
+    "\n",
+    "def get_peak(location_id):\n",
+    "    submodel_dirs = submodel_dict[location_id]['submodel_dirs']\n",
+    "    dfs = []\n",
+    "    if os.path.exists(f'{submodel_dirs[0]}/{location_id}/gm_point_estimate.csv'):\n",
+    "        for submodel_dir in submodel_dirs:\n",
+    "            df = pd.read_csv(f'{submodel_dir}/{location_id}/gm_point_estimate.csv')\n",
+    "            df['Date'] = pd.to_datetime(df['Date'])\n",
+    "            dfs.append(df.sort_values('Date'))\n",
+    "        df = pd.concat(dfs).reset_index(drop=True)\n",
+    "    else:\n",
+    "        df = draw_df.loc[draw_df['location_id'] == location_id].copy()\n",
+    "        df = df.rename(index=str, columns={'date':'Date'})\n",
+    "        df = df.merge(pop_df)\n",
+    "        df['Age-standardized death rate'] = df[[f'draw_{d}' for d in range(1000)]].mean(axis=1) / df['population']\n",
+    "        df = df.sort_values('Date').reset_index(drop=True)\n",
+    "        df['Age-standardized death rate'][1:] = df['Age-standardized death rate'].values[1:] - df['Age-standardized death rate'].values[:-1]\n",
+    "        df = df.loc[~df['observed']]\n",
+    "        df = df[['location_id', 'Date', 'Age-standardized death rate']]\n",
+    "    df = df.groupby('Date', as_index=False)['Age-standardized death rate'].mean()\n",
+    "    peak_df = df.reset_index(drop=True)[15:]\n",
+    "    peak_df = peak_df.sort_values('Age-standardized death rate', ascending=False).reset_index(drop=True)\n",
+    "\n",
+    "    peak_date = peak_df['Date'][0]\n",
+    "    df['peak_date'] = False\n",
+    "    df.loc[df['Date'] == peak_date, 'peak_date'] = True\n",
+    "    df['location_id'] = location_id\n",
+    "\n",
+    "    return df\n",
+    "\n",
+    "pred_df = pd.concat([get_peak(location_id) for location_id in loc_df['location_id'].to_list()])\n",
+    "pred_df = pred_df.rename(index=str, columns={'Age-standardized death rate':'Daily death rate'})\n",
+    "peak_dates_df = pred_df.loc[pred_df['peak_date']]\n",
+    "\n",
+    "pred_df = pred_df[['location_id', 'Date', 'Daily death rate']].reset_index(drop=True)\n",
+    "pred_df.to_csv(f'{OUTPUT_DIR}/point_estimates.csv', index=False)\n",
+    "peak_dates_df = peak_dates_df[['location_id', 'Date', 'Daily death rate']].reset_index(drop=True)\n",
+    "peak_dates_df = peak_dates_df.rename(index=str, columns={'Date':'peak_date'})\n",
+    "peak_dates_df.to_csv(f'{OUTPUT_DIR}/peak_dates.csv', index=False)\n"
+   ],
+   "metadata": {
+    "collapsed": false,
+    "pycharm": {
+     "name": "#%%\n"
+    }
+   }
+  },
+  {
+   "cell_type": "code",
+   "execution_count": null,
+   "outputs": [],
+   "source": [],
+   "metadata": {
+    "collapsed": false,
+    "pycharm": {
+     "name": "#%%\n"
+    }
+   }
+  },
+  {
+   "cell_type": "code",
+   "execution_count": null,
+   "metadata": {
+    "collapsed": false,
+    "jupyter": {
+     "outputs_hidden": false
+    },
+    "pycharm": {
+     "name": "#%%\n"
+    }
+   },
+   "outputs": [],
+   "source": []
+  },
+  {
+   "cell_type": "code",
+   "execution_count": null,
+   "metadata": {},
+   "outputs": [],
+   "source": [
     "loc_df = checkpoint.load('location')\n",
     "submodel_dict = checkpoint.load('submodel_dict')\n",
     "draw_df = checkpoint.load('draw_data')\n",
@@ -459,10 +505,6 @@
    "metadata": {},
    "outputs": [],
    "source": []
-=======
-    "runner.smooth_data(OUTPUT_DIR, raw_draw_path)"
-   ]
->>>>>>> f71f0861
   }
  ],
  "metadata": {
