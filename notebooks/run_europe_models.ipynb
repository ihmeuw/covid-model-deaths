{
 "cells": [
  {
   "cell_type": "code",
   "execution_count": null,
   "metadata": {},
   "outputs": [],
   "source": [
    "import os\n",
    "import warnings\n",
    "\n",
    "from db_queries import get_location_metadata\n",
    "import pandas as pd\n",
    "import yaml\n",
    "\n",
    "from covid_model_deaths import runner\n",
    "from covid_model_deaths.deaths_io import InputsContext, MEASURES, Checkpoint\n",
    "from covid_model_deaths.globals import COLUMNS\n",
    "\n",
    "pd.options.display.max_rows = 99\n",
    "pd.options.display.max_columns = 99\n",
    "warnings.simplefilter('ignore')\n",
    "\n",
    "RUN_TYPE = 'dev'\n",
    "MODEL_INPUTS_VERSION = 'best'\n",
    "SNAPSHOT_VERSION = 'best'\n",
<<<<<<< HEAD
    "DATESTAMP_LABEL = '2020_05_10_Europe_covrestrict'\n",
=======
    "DATESTAMP_LABEL = '2020_05_10_Europe'\n",
>>>>>>> f21de9ed
    "\n",
    "PEAK_FILE = '/ihme/covid-19/deaths/mobility_inputs/2020_04_20/peak_locs_april20_.csv'\n",
    "PEAK_DURATION_FILE = None\n",
    "R0_FILE = None\n",
    "LOCATION_SET_VERSION = 664\n",
    "r0_locs = []\n",
    "# Locations where no pseudo data is used\n",
    "NO_PSEUDO = [\n",
    "    564, # South Dakota\n",
    "    538, # Iowa\n",
    "    # Mexican subnationals\n",
    "    4644, 4657, 4651, 4663, 4665, 4667, 4669\n",
    "]\n",
    "\n",
    "CODE_DIR = os.path.abspath('../src/covid_model_deaths')\n",
    "OUTPUT_DIR = f'/ihme/covid-19/deaths/{RUN_TYPE}/{DATESTAMP_LABEL}'\n",
    "if not os.path.exists(OUTPUT_DIR):\n",
    "    os.mkdir(OUTPUT_DIR)\n",
    "inputs = InputsContext(f'/ihme/covid-19/model-inputs/{MODEL_INPUTS_VERSION}')\n",
    "checkpoint = Checkpoint(OUTPUT_DIR)\n",
    "\n",
    "metadata = {}\n",
    "with open(f'/ihme/covid-19/model-inputs/{MODEL_INPUTS_VERSION}/metadata.yaml') as f:\n",
    "    metadata['inputs_version'] = yaml.full_load(f)\n",
    "    \n",
    "with open(f'{OUTPUT_DIR}/metadata.yaml', 'w') as f:\n",
    "    yaml.dump(metadata, f)\n",
    "    \n",
    "print(f'Writing to {OUTPUT_DIR}')\n",
    "print(CODE_DIR)\n",
    "print(checkpoint)\n",
    "\n",
    "smooth_draw_path = f'{OUTPUT_DIR}/smoothed_euro_data.csv'\n",
    "raw_draw_path = f'{OUTPUT_DIR}/euro_data.csv'\n",
    "average_draw_path = f'{OUTPUT_DIR}/past_avg_smoothed_euro_data.csv'\n",
<<<<<<< HEAD
    "yesterday_draw_path = '/ihme/covid-19/deaths/prod/2020_05_10_Europe/smoothed_euro_data.csv'\n",
    "before_yesterday_draw_path = '/ihme/covid-19/deaths/prod/2020_05_09_Europe/smoothed_euro_data.csv'\n",
    "\n",
    "# TODO: replace with past_avg_smoothed_state_data forward.\n",
    "compare_average_path = '/ihme/covid-19/deaths/prod/2020_05_10_Europe/smoothed_euro_data.csv'\n",
=======
    "yesterday_draw_path = '/ihme/covid-19/deaths/prod/2020_05_09_Europe/smoothed_euro_data.csv'\n",
    "before_yesterday_draw_path = '/ihme/covid-19/deaths/prod/2020_05_08_Europe/smoothed_euro_data.csv'\n",
    "\n",
    "# TODO: replace with past_avg_smoothed_state_data forward.\n",
    "compare_average_path = '/ihme/covid-19/deaths/prod/2020_05_09_Europe/past_avg_smoothed_euro_data.csv'\n",
>>>>>>> f21de9ed
    "\n",
    "def filter_data(data: pd.DataFrame, kind='full') -> pd.DataFrame:\n",
    "    # manually adjust Iceland spike (0 deaths to 5 deaths to 0 deaths in March...)\n",
    "    iceland = data['Country/Region'] == 'Iceland'\n",
    "    iceland_spike = iceland & (data['Date'] == pd.Timestamp('2020-03-15'))\n",
    "    if kind == 'full':\n",
    "        data.loc[iceland_spike, ['Deaths', 'Death rate']] = 0\n",
    "    elif kind == 'deaths':\n",
    "        data = data.loc[~iceland_spike]\n",
    "        min_iceland_date = data.loc[iceland, 'Date'].min()\n",
    "        data.loc[iceland, 'Days'] = (data.loc[iceland, 'Date'] - min_iceland_date).dt.days\n",
    "        \n",
    "    return data\n",
    "\n",
    "def get_locations(location_set_version_id):\n",
    "    # get locaton_ids\n",
    "    loc_df = get_location_metadata(location_set_id=111,\n",
    "                                   location_set_version_id=location_set_version_id)\n",
    "\n",
    "    # Drop any locations in the US and keep only most detailed for modeling\n",
    "    most_detailed = loc_df['most_detailed'] == 1\n",
    "    non_us = ~loc_df['path_to_top_parent'].str.startswith('102,')\n",
    "    keep_columns = ['location_id', 'location_ascii_name', 'parent_id', 'level', 'most_detailed']\n",
    "\n",
    "    euro_df = loc_df.loc[most_detailed & non_us, keep_columns]\n",
    "    euro_df = euro_df.rename(columns={'location_ascii_name':'Location'})\n",
    "\n",
    "    # Add parents\n",
    "    loc_df = loc_df[['location_id', 'location_ascii_name']]\n",
    "    loc_df = loc_df.rename(columns={'location_id':'parent_id',\n",
    "                                    'location_ascii_name':'Country/Region'})\n",
    "    euro_df = euro_df.merge(loc_df)\n",
    "\n",
    "    euro_df = euro_df.loc[:, ['location_id', 'Location', 'Country/Region', 'level']]\n",
    "    return euro_df\n"
   ]
  },
  {
   "cell_type": "code",
   "execution_count": null,
   "metadata": {},
   "outputs": [],
   "source": [
    "loc_df = get_locations(LOCATION_SET_VERSION)\n",
    "input_full_df = filter_data(inputs.load(MEASURES.full_data))\n",
    "input_death_df = filter_data(inputs.load(MEASURES.deaths))\n",
    "input_age_pop_df = inputs.load(MEASURES.age_pop)\n",
    "input_age_death_df = inputs.load(MEASURES.age_death)\n",
    "smoothed_case_df, smoothed_death_df = runner.get_smoothed(input_full_df)\n",
    "\n",
    "# save cases for viz\n",
    "smoothed_case_df[[COLUMNS.location_id, COLUMNS.date, 'ln(case rate)', 'population']].to_csv(\n",
    "    f'{OUTPUT_DIR}/smoothed_cases.csv', index=False\n",
    ")\n",
    "\n",
    "# Save pops for Bobby.\n",
    "pop_df = input_age_pop_df.merge(loc_df).reset_index(drop=True)\n",
    "pop_df[['location_id', 'Location', 'age_group', 'population']].to_csv(f'{OUTPUT_DIR}/pops.csv', index=False)\n",
    "\n",
    "checkpoint.write('location', loc_df)\n",
    "checkpoint.write('full_data', input_full_df)\n",
    "checkpoint.write('deaths', input_death_df)\n",
    "checkpoint.write('smoothed_cases', smoothed_case_df)\n",
    "checkpoint.write('smoothed_deaths', smoothed_death_df)\n",
    "checkpoint.write('age_pop', input_age_pop_df)\n",
    "checkpoint.write('age_death', input_age_death_df)"
   ]
  },
  {
   "cell_type": "markdown",
   "metadata": {
    "pycharm": {
     "name": "#%% md\n"
    }
   },
   "source": [
    "## prepare data for case-to-death"
   ]
  },
  {
   "cell_type": "code",
   "execution_count": null,
   "metadata": {},
   "outputs": [],
   "source": [
    "%%time\n",
    "full_df = checkpoint.load('full_data')\n",
    "death_df = checkpoint.load('deaths')\n",
    "age_pop_df = checkpoint.load('age_pop')\n",
    "age_death_df = checkpoint.load('age_death')\n",
    "\n",
    "backcast_location_ids = runner.get_backcast_location_ids(full_df, most_detailed=False)\n",
    "cases_and_backcast_deaths_df = runner.make_cases_and_backcast_deaths(full_df, death_df, age_pop_df, \n",
    "                                                                     age_death_df, backcast_location_ids, \n",
    "                                                                     subnat=False)\n",
    "\n",
    "cases_and_backcast_deaths_df.to_csv(f'{OUTPUT_DIR}/backcast_for_case_to_death.csv', index=False)\n",
    "checkpoint.write('cases_and_backcast_deaths', cases_and_backcast_deaths_df)"
   ]
  },
  {
   "cell_type": "markdown",
   "metadata": {},
   "source": [
    "## Impute death thresholds."
   ]
  },
  {
   "cell_type": "code",
   "execution_count": null,
   "metadata": {},
   "outputs": [],
   "source": [
    "%%time\n",
    "cases_and_backcast_deaths_df = checkpoint.load('cases_and_backcast_deaths')\n",
    "loc_df = checkpoint.load('location')\n",
    "threshold_dates = runner.impute_death_threshold(cases_and_backcast_deaths_df,\n",
    "                                                loc_df)\n",
    "threshold_dates.to_csv(f'{OUTPUT_DIR}/threshold_dates.csv', index=False)\n",
    "checkpoint.write('threshold_dates', threshold_dates)"
   ]
  },
  {
   "cell_type": "markdown",
   "metadata": {},
   "source": [
    "## Make last day data"
   ]
  },
  {
   "cell_type": "code",
   "execution_count": null,
   "metadata": {},
   "outputs": [],
   "source": [
    "smoothed_death_df = checkpoint.load('smoothed_deaths')\n",
    "threshold_dates = checkpoint.load('threshold_dates')\n",
    "\n",
    "date_mean_df = runner.make_date_mean_df(threshold_dates)\n",
    "last_day_df = runner.make_last_day_df(smoothed_death_df,date_mean_df)\n",
    "last_day_df.to_csv(f'{OUTPUT_DIR}/last_day.csv', index=False)\n",
    "\n",
    "checkpoint.write('date_mean', date_mean_df)\n",
    "checkpoint.write('last_day', last_day_df)"
   ]
  },
  {
   "cell_type": "markdown",
   "metadata": {},
   "source": [
    "## get leading indicator"
   ]
  },
  {
   "cell_type": "code",
   "execution_count": null,
   "metadata": {},
   "outputs": [],
   "source": [
    "full_df = checkpoint.load('full_data')\n",
    "loc_df = checkpoint.load('location')\n",
    "\n",
    "\n",
    "df_to_run = full_df.loc[full_df[COLUMNS.location_id].isin(loc_df[COLUMNS.location_id].to_list())]\n",
    "dcr_df, dhr_df, leading_indicator_df = runner.make_leading_indicator(\n",
    "    df_to_run,\n",
    "    SNAPSHOT_VERSION\n",
    ")\n",
    "dcr_df.to_csv(f'{OUTPUT_DIR}/lagged_death_to_case_ratios.csv', index=False)\n",
    "dhr_df.to_csv(f'{OUTPUT_DIR}/lagged_death_to_hosp_ratios.csv', index=False)\n",
    "leading_indicator_df.to_csv(f'{OUTPUT_DIR}/leading_indicator.csv', index=False)\n",
    "leading_indicator_df = leading_indicator_df[[COLUMNS.location_id, COLUMNS.date, COLUMNS.ln_age_death_rate]]\n",
    "leading_indicator_df = leading_indicator_df.loc[~leading_indicator_df[COLUMNS.ln_age_death_rate].isnull()]\n",
    "\n",
    "checkpoint.write('leading_indicator', leading_indicator_df)"
   ]
  },
  {
   "cell_type": "markdown",
   "metadata": {},
   "source": [
    "## store model data and covariate data, submit models"
   ]
  },
  {
   "cell_type": "code",
   "execution_count": null,
   "metadata": {},
   "outputs": [],
   "source": [
    "full_df = checkpoint.load('full_data')\n",
    "death_df = checkpoint.load('deaths')\n",
    "age_pop_df = checkpoint.load('age_pop')\n",
    "age_death_df = checkpoint.load('age_death')\n",
    "date_mean_df = checkpoint.load('date_mean')\n",
    "last_day_df = checkpoint.load('last_day')\n",
    "leading_indicator_df = checkpoint.load('leading_indicator')\n",
    "loc_df = checkpoint.load('location')\n",
    "\n",
    "submodel_dict = runner.submit_models(death_df, age_pop_df, age_death_df, date_mean_df, leading_indicator_df,\n",
    "                                     loc_df, r0_locs,\n",
    "                                     PEAK_FILE, OUTPUT_DIR, \n",
    "                                     SNAPSHOT_VERSION, MODEL_INPUTS_VERSION, \n",
    "                                     R0_FILE, CODE_DIR, NO_PSEUDO)\n",
    "\n",
    "checkpoint.write('submodel_dict', submodel_dict)\n"
   ]
  },
  {
   "cell_type": "markdown",
   "metadata": {},
   "source": [
    "## compile draws\n"
   ]
  },
  {
   "cell_type": "code",
   "execution_count": null,
   "metadata": {},
   "outputs": [],
   "source": [
    "smoothed_death_df = checkpoint.load('smoothed_deaths')\n",
    "age_pop_df = checkpoint.load('age_pop')\n",
    "threshold_dates = checkpoint.load('threshold_dates')\n",
    "submodel_dict = checkpoint.load('submodel_dict')\n",
    "loc_df = checkpoint.load('location')\n",
    "\n",
    "# obs_df = full_df[full_df.location_id.isin(loc_df.location_id)]\n",
    "obs_df = smoothed_death_df[smoothed_death_df.location_id.isin(loc_df.location_id)]\n",
    "\n",
    "draw_dfs, past_draw_dfs, models_used, days, ensemble_draws_dfs = runner.compile_draws(loc_df,\n",
    "                                                                                      submodel_dict,\n",
    "                                                                                      obs_df,\n",
    "                                                                                      threshold_dates,\n",
    "                                                                                      age_pop_df)\n",
    "\n",
    "if 'location' not in models_used:\n",
    "    raise ValueError('No location-specific draws used, must be using wrong tag')\n",
    "draw_df = pd.concat(draw_dfs)\n",
    "model_type_df = pd.DataFrame({'location': loc_df['Location'].tolist(),\n",
    "                              'model_used': models_used})\n",
    "\n",
    "# write\n",
    "draw_df.to_csv(smooth_draw_path, index=False)\n",
    "model_type_df.to_csv(f'{OUTPUT_DIR}/state_models_used.csv', index=False)\n",
    "ensemble_plot_path = runner.make_and_save_draw_plots(OUTPUT_DIR, loc_df,\n",
    "                                                     ensemble_draws_dfs, days, models_used, age_pop_df)\n",
    "print(ensemble_plot_path)\n",
    "checkpoint.write('draw_data', draw_df)\n"
   ]
  },
  {
   "cell_type": "markdown",
   "metadata": {},
   "source": [
    "## store deaths with true past"
   ]
  },
  {
   "cell_type": "code",
   "execution_count": null,
   "metadata": {},
   "outputs": [],
   "source": [
    "raw_df = checkpoint.load('full_data')\n",
    "loc_df = checkpoint.load('location')\n",
    "\n",
    "raw_df['Location'] = raw_df['Province/State']\n",
    "raw_df = raw_df.loc[raw_df['location_id'].isin(loc_df['location_id'].to_list())]\n",
    "raw_df.loc[raw_df['Location'].isnull(), 'Location'] = raw_df['Country/Region']\n",
    "runner.swap_observed(OUTPUT_DIR, smooth_draw_path, raw_draw_path, raw_df)\n"
   ]
  },
  {
   "cell_type": "markdown",
   "metadata": {
    "pycharm": {
     "name": "#%% md\n"
    }
   },
   "source": [
    "## combine with previous predictions"
   ]
  },
  {
   "cell_type": "code",
   "execution_count": null,
   "metadata": {
    "jupyter": {
     "outputs_hidden": true
    },
    "pycharm": {
     "name": "#%%\n"
    }
   },
   "outputs": [],
   "source": [
    "full_df = checkpoint.load('full_data')\n",
    "avg_df = runner.average_draws(smooth_draw_path, yesterday_draw_path, before_yesterday_draw_path, past_avg_window=10)\n",
    "avg_df.to_csv(average_draw_path, index=False)\n",
    "compare_average_plot_path = runner.make_and_save_compare_average_plots(OUTPUT_DIR,\n",
    "                                                                       smooth_draw_path,\n",
    "                                                                       average_draw_path,\n",
    "                                                                       yesterday_draw_path,\n",
    "                                                                       before_yesterday_draw_path,\n",
    "                                                                       full_df,\n",
    "                                                                       'Not United States of America')"
   ]
  },
  {
   "cell_type": "code",
   "execution_count": null,
   "metadata": {
    "jupyter": {
     "outputs_hidden": true
    },
    "pycharm": {
     "name": "#%%\n"
    }
   },
   "outputs": [],
   "source": [
    "compare_to_previous_plot_path = runner.make_and_save_compare_to_previous_plots(OUTPUT_DIR,\n",
    "                                                                               smooth_draw_path,\n",
    "                                                                               compare_average_path,\n",
    "                                                                               \"Not US\")"
   ]
  },
  {
   "cell_type": "code",
   "execution_count": null,
   "metadata": {
    "pycharm": {
     "name": "#%%\n"
    }
   },
   "outputs": [],
   "source": [
    "viz_dir = runner.send_plots_to_diagnostics(DATESTAMP_LABEL,\n",
    "                                           f'{OUTPUT_DIR}/ensemble_plot.pdf',\n",
    "                                           compare_average_plot_path,\n",
    "                                           compare_to_previous_plot_path)\n",
    "print(viz_dir)"
   ]
  },
  {
   "cell_type": "markdown",
   "metadata": {},
   "source": [
    "## store point estimates, and peaks derived from them"
   ]
  },
  {
   "cell_type": "code",
   "execution_count": null,
   "metadata": {},
   "outputs": [],
   "source": [
    "loc_df = checkpoint.load('location')\n",
    "submodel_dict = checkpoint.load('submodel_dict')\n",
    "draw_df = checkpoint.load('draw_data')\n",
    "age_pop_df = checkpoint.load('age_pop')\n",
    "\n",
    "runner.save_points_and_peaks(loc_df, submodel_dict, draw_df, age_pop_df, OUTPUT_DIR)"
   ]
  },
  {
   "cell_type": "code",
   "execution_count": null,
   "metadata": {},
   "outputs": [],
   "source": []
  }
 ],
 "metadata": {
  "kernelspec": {
   "display_name": "Python 3",
   "language": "python",
   "name": "python3"
  },
  "language_info": {
   "codemirror_mode": {
    "name": "ipython",
    "version": 3
   },
   "file_extension": ".py",
   "mimetype": "text/x-python",
   "name": "python",
   "nbconvert_exporter": "python",
   "pygments_lexer": "ipython3",
   "version": "3.6.10"
  }
 },
 "nbformat": 4,
 "nbformat_minor": 4
}<|MERGE_RESOLUTION|>--- conflicted
+++ resolved
@@ -21,14 +21,10 @@
     "pd.options.display.max_columns = 99\n",
     "warnings.simplefilter('ignore')\n",
     "\n",
-    "RUN_TYPE = 'dev'\n",
+    "RUN_TYPE = 'prod'\n",
     "MODEL_INPUTS_VERSION = 'best'\n",
     "SNAPSHOT_VERSION = 'best'\n",
-<<<<<<< HEAD
-    "DATESTAMP_LABEL = '2020_05_10_Europe_covrestrict'\n",
-=======
     "DATESTAMP_LABEL = '2020_05_10_Europe'\n",
->>>>>>> f21de9ed
     "\n",
     "PEAK_FILE = '/ihme/covid-19/deaths/mobility_inputs/2020_04_20/peak_locs_april20_.csv'\n",
     "PEAK_DURATION_FILE = None\n",
@@ -64,19 +60,11 @@
     "smooth_draw_path = f'{OUTPUT_DIR}/smoothed_euro_data.csv'\n",
     "raw_draw_path = f'{OUTPUT_DIR}/euro_data.csv'\n",
     "average_draw_path = f'{OUTPUT_DIR}/past_avg_smoothed_euro_data.csv'\n",
-<<<<<<< HEAD
-    "yesterday_draw_path = '/ihme/covid-19/deaths/prod/2020_05_10_Europe/smoothed_euro_data.csv'\n",
-    "before_yesterday_draw_path = '/ihme/covid-19/deaths/prod/2020_05_09_Europe/smoothed_euro_data.csv'\n",
-    "\n",
-    "# TODO: replace with past_avg_smoothed_state_data forward.\n",
-    "compare_average_path = '/ihme/covid-19/deaths/prod/2020_05_10_Europe/smoothed_euro_data.csv'\n",
-=======
     "yesterday_draw_path = '/ihme/covid-19/deaths/prod/2020_05_09_Europe/smoothed_euro_data.csv'\n",
     "before_yesterday_draw_path = '/ihme/covid-19/deaths/prod/2020_05_08_Europe/smoothed_euro_data.csv'\n",
     "\n",
     "# TODO: replace with past_avg_smoothed_state_data forward.\n",
     "compare_average_path = '/ihme/covid-19/deaths/prod/2020_05_09_Europe/past_avg_smoothed_euro_data.csv'\n",
->>>>>>> f21de9ed
     "\n",
     "def filter_data(data: pd.DataFrame, kind='full') -> pd.DataFrame:\n",
     "    # manually adjust Iceland spike (0 deaths to 5 deaths to 0 deaths in March...)\n",
