--- conflicted
+++ resolved
@@ -20,18 +20,11 @@
     "warnings.simplefilter('ignore')\n",
     "\n",
     "RUN_TYPE = 'prod'\n",
-<<<<<<< HEAD
-    "DATESTAMP_LABEL = '2020_04_22_Europe'\n",
-=======
->>>>>>> e70a76c5
     "DATA_VERSION = 'best'\n",
     "DATESTAMP_LABEL = '2020_04_23_Europe'\n",
     "\n",
     "PEAK_FILE = '/ihme/covid-19/deaths/mobility_inputs/2020_04_14/final_peak_locs_04_14.csv'\n",
     "CASES_DEATHS_FILE = '/ihme/covid-19/deaths/mobility_inputs/2020_04_20/deaths_from_cases.csv'\n",
-<<<<<<< HEAD
-    "lsvid = 647\n",
-=======
     "PEAK_DURATION_FILE = '/ihme/covid-19/deaths/mobility_inputs/2020_04_14/smooth_peak_duration.csv'\n",
     "R0_FILE = '/ihme/covid-19/deaths/mobility_inputs/2020_04_14/R0_dates.csv'\n",
     "LOCATION_SET_VERSION = 648\n",
@@ -48,7 +41,6 @@
     "# peak_dur_df = peak_dur_df.loc[peak_dur_df['Location'] != 'Colorado']\n",
     "# peak_dur_df['peak start date'] = pd.to_datetime(peak_dur_df['peak start date'])\n",
     "# peak_dur_df['peak end date'] = pd.to_datetime(peak_dur_df['peak end date'])\n",
->>>>>>> e70a76c5
     "\n",
     "CODE_DIR = os.path.abspath('../src/covid_model_deaths')\n",
     "OUTPUT_DIR = f'/ihme/covid-19/deaths/{RUN_TYPE}/{DATESTAMP_LABEL}'\n",
@@ -62,24 +54,6 @@
     "\n",
     "raw_draw_path = f'{OUTPUT_DIR}/euro_data.csv'\n",
     "average_draw_path = f'{OUTPUT_DIR}/past_avg_euro_data.csv'\n",
-<<<<<<< HEAD
-    "yesterday_draw_path = '/ihme/covid-19/deaths/prod/2020_04_21_Europe/euro_data.csv'\n",
-    "before_yesterday_draw_path = '/ihme/covid-19/deaths/prod/2020_04_20_Europe/euro_data.csv'\n",
-    "\n",
-    "# ensemble plot settings\n",
-    "COLOR_DICT = {\n",
-    "    'safegraph':'dodgerblue',\n",
-    "    'google':'forestgreen',\n",
-    "    'descartes':'firebrick'\n",
-    "    #'equal':'gold',\n",
-    "    #'ascmid':'firebrick',\n",
-    "    #'ascmax':'darkviolet'\n",
-    "}\n",
-    "LINE_DICT = {\n",
-    "    #'14':'-',\n",
-    "    '21':'--'\n",
-    "}\n"
-=======
     "yesterday_draw_path = '/ihme/covid-19/deaths/prod/2020_04_22_Europe/euro_data.csv'\n",
     "before_yesterday_draw_path = '/ihme/covid-19/deaths/prod/2020_04_21_Europe/euro_data.csv'\n",
     "\n",
@@ -123,7 +97,6 @@
     "    \n",
     "    \n",
     "    "
->>>>>>> e70a76c5
    ]
   },
   {
@@ -237,15 +210,6 @@
    ]
   },
   {
-   "cell_type": "code",
-   "execution_count": null,
-   "metadata": {},
-   "outputs": [],
-   "source": [
-    "#MOBILITY_SOURCES = ['safegraph', \"google\", \"descartes\"]\n"
-   ]
-  },
-  {
    "cell_type": "markdown",
    "metadata": {},
    "source": [
@@ -288,28 +252,6 @@
    "cell_type": "code",
    "execution_count": null,
    "metadata": {},
-<<<<<<< HEAD
-   "outputs": [],
-   "source": [
-    "### Intersect the new hierarchy to get a subset location list\n",
-    "#hierarchy = get_location_metadata(location_set_id=111, location_set_version_id=646)\n",
-    "#hierarchy.head()\n",
-    "#euro_df = euro_df.loc[euro_df['location_id'].isin(list(set(hierarchy.location_id) & set(euro_df.location_id)))]"
-   ]
-  },
-  {
-   "cell_type": "code",
-   "execution_count": null,
-   "metadata": {
-    "jupyter": {
-     "outputs_hidden": true
-    },
-    "pycharm": {
-     "name": "#%%\n"
-    }
-   },
-=======
->>>>>>> e70a76c5
    "outputs": [],
    "source": [
     "full_df = checkpoint.load('full_data')\n",
@@ -361,41 +303,6 @@
    },
    "outputs": [],
    "source": [
-    "# ensure old data csvs don't have locations not in our new data csv\n",
-    "today_data = pd.read_csv(raw_draw_path)\n",
-    "yesterday_data = pd.read_csv(yesterday_draw_path)\n",
-    "before_yesterday_data = pd.read_csv(before_yesterday_draw_path)\n",
-    "\n",
-    "#subset\n",
-    "yesterday_data = yesterday_data.loc[yesterday_data['location_id'].isin(list(today_data['location_id']))]\n",
-    "before_yesterday_data = before_yesterday_data.loc[before_yesterday_data['location_id'].isin(list(today_data['location_id']))]\n",
-    "\n",
-    "#write to new filepaths\n",
-    "yesterday_data.to_csv('/ihme/covid-19/deaths/prod/2020_04_22_Europe/euro_data_04_21_subsetted.csv', index=False)\n",
-    "before_yesterday_data.to_csv('/ihme/covid-19/deaths/prod/2020_04_22_Europe/euro_data_04_20_subsetted.csv', index=False)\n"
-   ]
-  },
-  {
-   "cell_type": "code",
-   "execution_count": null,
-   "metadata": {},
-   "outputs": [],
-   "source": [
-    "#reassign filepaths\n",
-    "yesterday_draw_path = '/ihme/covid-19/deaths/prod/2020_04_22_Europe/euro_data_04_21_subsetted.csv'\n",
-    "before_yesterday_draw_path = '/ihme/covid-19/deaths/prod/2020_04_22_Europe/euro_data_04_20_subsetted.csv'"
-   ]
-  },
-  {
-   "cell_type": "code",
-   "execution_count": null,
-   "metadata": {
-    "jupyter": {
-     "outputs_hidden": true
-    }
-   },
-   "outputs": [],
-   "source": [
     "## ## ## ## ## ## ## ## ## ## ## ## ## ## ## ## ## ## ## ## ## ## ## ##\n",
     "raw_draw_path = f'{OUTPUT_DIR}/euro_data.csv'\n",
     "average_draw_path = f'{OUTPUT_DIR}/past_avg_euro_data.csv'\n",
@@ -427,30 +334,6 @@
    "execution_count": null,
    "metadata": {
     "jupyter": {
-<<<<<<< HEAD
-     "outputs_hidden": true
-    },
-    "pycharm": {
-     "name": "#%%\n"
-    }
-   },
-   "outputs": [],
-   "source": [
-    "plotter = CompareModelDeaths(\n",
-    "    old_draw_path='/ihme/covid-19/deaths/prod/2020_04_21_Europe/past_avg_euro_data.csv',\n",
-    "    new_draw_path=f'{OUTPUT_DIR}/past_avg_euro_data.csv'\n",
-    ")\n",
-    "plotter.make_some_pictures(f'{OUTPUT_DIR}/compare_to_previous.pdf',\n",
-    "                           'EEA + others')\n"
-   ]
-  },
-  {
-   "cell_type": "code",
-   "execution_count": null,
-   "metadata": {
-    "jupyter": {
-=======
->>>>>>> e70a76c5
      "outputs_hidden": false
     },
     "pycharm": {
@@ -459,18 +342,10 @@
    },
    "outputs": [],
    "source": [
-<<<<<<< HEAD
-    "viz_dir = f'/home/j/Project/covid/results/diagnostics/deaths/{DATESTAMP_LABEL}/'\n",
-    "if not os.path.exists(viz_dir):\n",
-    "    os.mkdir(viz_dir)\n",
-    "for viz_fp in ['compare_to_previous.pdf','ensemble_plot.pdf', 'moving_average_compare.pdf']:\n",
-    "    shutil.copyfile(src=f\"{OUTPUT_DIR}/{viz_fp}\", dst=f\"{viz_dir}/{viz_fp}\")\n"
-=======
     "raw_draw_path=f'{OUTPUT_DIR}/euro_data.csv'\n",
     "previous_draw_path='/ihme/covid-19/deaths/prod/2020_04_22_Europe/euro_data.csv'\n",
     "\n",
     "compare_to_previous_plot_path = runner.make_and_save_compare_to_previous_plots(OUTPUT_DIR, raw_draw_path, previous_draw_path, \"Not US\")"
->>>>>>> e70a76c5
    ]
   },
   {
@@ -484,26 +359,6 @@
      "name": "#%%\n"
     }
    },
-<<<<<<< HEAD
-   "outputs": [],
-   "source": [
-    "print(viz_dir)"
-   ]
-  },
-  {
-   "cell_type": "code",
-   "execution_count": null,
-   "metadata": {},
-   "outputs": [],
-   "source": []
-  },
-  {
-   "cell_type": "code",
-   "execution_count": null,
-   "metadata": {},
-   "outputs": [],
-   "source": []
-=======
    "outputs": [],
    "source": [
     "viz_dir = f'/home/j/Project/covid/results/diagnostics/deaths/{DATESTAMP_LABEL}/'\n",
@@ -513,20 +368,15 @@
     "    shutil.copyfile(src=f\"{OUTPUT_DIR}/{viz_fp}\", dst=f\"{viz_dir}/{viz_fp}\")\n",
     "print(viz_dir)"
    ]
->>>>>>> e70a76c5
-  },
-  {
-   "cell_type": "code",
-   "execution_count": null,
-   "metadata": {},
-   "outputs": [],
-<<<<<<< HEAD
-   "source": []
-=======
+  },
+  {
+   "cell_type": "code",
+   "execution_count": null,
+   "metadata": {},
+   "outputs": [],
    "source": [
     "checkpoint.load('location')"
    ]
->>>>>>> e70a76c5
   },
   {
    "cell_type": "code",
